import pytest

from src.agents_mock import MockAgent
<<<<<<< HEAD
from src.strategies import Strategy


class TrackingStrategy(Strategy):
    def __init__(self):
        super().__init__(name="tracking", decoding={"max_new_tokens": 8})
        self.calls = []

    def prepare_prompt(self, task, transcript, *, actor, agent_name):
        self.calls.append(("prepare", actor, len(transcript)))
        hints = super().prepare_prompt(task, transcript, actor=actor, agent_name=agent_name)
        hints.update({"format_hint": "Use DSL envelope"})
        return hints

    def validate_message(self, envelope, *, raw, original, transcript, actor, agent_name):
        self.calls.append(("validate", actor, envelope.tag))
        meta = super().validate_message(
            envelope,
            raw=raw,
            original=original,
            transcript=transcript,
            actor=actor,
            agent_name=agent_name,
        )
        meta.update({"tokens": len(raw or "")})
        return meta

    def postprocess(self, envelope, *, raw, validation, transcript, actor, agent_name):
        self.calls.append(("postprocess", actor, envelope.tag))
        return envelope, {"parsed_tag": envelope.tag}

    def should_stop(self, envelope, *, validation, transcript, actor, agent_name):
        self.calls.append(("should_stop", actor, envelope.tag))
        return False, None
=======
from src.controller import run_controller


class BadACLAgent(MockAgent):
    def step(self, task, transcript):  # type: ignore[override]
        env = {"tag": "[CONTACT]", "status": "PROPOSED", "content": {"acl": "bad message"}}
        return env, str(env)


PSEUDOCODE_TRUE = """
- STEP 1: confirm request
- RETURN TRUE
"""

>>>>>>> 081020e7

def test_mock_consensus():
    a = MockAgent("A", PSEUDOCODE_TRUE)
    b = MockAgent("B", PSEUDOCODE_TRUE)
    out = run_controller("Return TRUE", a, b, max_rounds=4, kind=None)
    assert out["status"] == "CONSENSUS"
    assert out["canonical_text"] == "TRUE"
<<<<<<< HEAD


def test_controller_tracks_strategy_hooks():
    strat_a = TrackingStrategy()
    strat_b = TrackingStrategy()
    a = MockAgent("A", "TRUE", strategy=strat_a)
    b = MockAgent("B", "TRUE", strategy=strat_b)
    out = run_controller("Return TRUE", a, b, max_rounds=4, kind=None)

    assert out["status"] == "CONSENSUS"
    first_entry = out["transcript"][0]
    assert first_entry["strategy"]["name"] == "tracking"
    assert first_entry["strategy"]["hooks"]["prepare"]["format_hint"] == "Use DSL envelope"
    assert first_entry["strategy"]["hooks"]["validation"]["ok"] is True
    assert first_entry["strategy"]["hooks"]["postprocess"]["parsed_tag"] == "[CONTACT]"
    assert first_entry["strategy"]["hooks"]["should_stop"]["stop"] is False
    assert isinstance(first_entry["raw"], str)

    # All hooks should have been invoked for both agents.
    hook_names = [c[0] for c in strat_a.calls]
    for expected in ("prepare", "validate", "postprocess", "should_stop"):
        assert expected in hook_names
=======
    intents = out["analytics"]["intent_counts"]
    assert intents["a"].get("PROPOSE", 0) == 1
    assert intents["a"].get("SOLVED", 0) >= 1
    assert intents["b"].get("SOLVED", 0) >= 1


def test_invalid_acl_message_raises():
    a = BadACLAgent("A", "TRUE")
    b = MockAgent("B", "TRUE")
    with pytest.raises(ValueError) as exc:
        run_controller("Return TRUE", a, b, max_rounds=2, kind=None)
    assert "Invalid ACL message" in str(exc.value)


def test_no_consensus_when_solutions_differ():
    a = MockAgent("A", "TRUE")
    b = MockAgent("B", "FALSE")
    out = run_controller("Return TRUE", a, b, max_rounds=3, kind=None)
    assert out["status"] == "NO_CONSENSUS"
    intents = out["analytics"]["intent_counts"]
    assert intents["a"].get("SOLVED", 0) >= 1
    assert intents["b"].get("SOLVED", 0) >= 1
>>>>>>> 081020e7
<|MERGE_RESOLUTION|>--- conflicted
+++ resolved
@@ -1,7 +1,6 @@
 import pytest
 
 from src.agents_mock import MockAgent
-<<<<<<< HEAD
 from src.strategies import Strategy
 
 
@@ -36,7 +35,6 @@
     def should_stop(self, envelope, *, validation, transcript, actor, agent_name):
         self.calls.append(("should_stop", actor, envelope.tag))
         return False, None
-=======
 from src.controller import run_controller
 
 
@@ -51,7 +49,6 @@
 - RETURN TRUE
 """
 
->>>>>>> 081020e7
 
 def test_mock_consensus():
     a = MockAgent("A", PSEUDOCODE_TRUE)
@@ -59,7 +56,6 @@
     out = run_controller("Return TRUE", a, b, max_rounds=4, kind=None)
     assert out["status"] == "CONSENSUS"
     assert out["canonical_text"] == "TRUE"
-<<<<<<< HEAD
 
 
 def test_controller_tracks_strategy_hooks():
@@ -82,7 +78,6 @@
     hook_names = [c[0] for c in strat_a.calls]
     for expected in ("prepare", "validate", "postprocess", "should_stop"):
         assert expected in hook_names
-=======
     intents = out["analytics"]["intent_counts"]
     assert intents["a"].get("PROPOSE", 0) == 1
     assert intents["a"].get("SOLVED", 0) >= 1
@@ -104,5 +99,4 @@
     assert out["status"] == "NO_CONSENSUS"
     intents = out["analytics"]["intent_counts"]
     assert intents["a"].get("SOLVED", 0) >= 1
-    assert intents["b"].get("SOLVED", 0) >= 1
->>>>>>> 081020e7
+    assert intents["b"].get("SOLVED", 0) >= 1
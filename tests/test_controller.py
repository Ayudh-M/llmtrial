import pytest

from src.controller import run_controller
from src.agents_mock import MockAgent, ConciseTextAgent
from src.strategies import build_strategy
import pytest

from src.agents_mock import MockAgent
<<<<<<< HEAD
from src.dsl import default_dsl_spec

def test_mock_consensus():
    spec = default_dsl_spec()
    validator = spec.create_validator()
    a = MockAgent("A", "TRUE")
    b = MockAgent("B", "TRUE")
    out = run_controller("Return TRUE", a, b, max_rounds=4, kind=None, dsl_validator=validator)
    assert out["status"] == "CONSENSUS"
    assert out["canonical_text"] == "TRUE"
    assert out["final_message"] is not None
    assert out["final_message"]["dsl"]["canonical_text"] == "TRUE"
    assert out["final_message"]["actor"] == "b"
    assert out["dsl_trace"] and out["dsl_trace"][-1]["status"] == "SOLVED"
=======
from src.schemas import get_envelope_validator
from src.strategies import Strategy


class TrackingStrategy(Strategy):
    def __init__(self):
        super().__init__(name="tracking", decoding={"max_new_tokens": 8})
        self.calls = []

    def prepare_prompt(self, task, transcript, *, actor, agent_name):
        self.calls.append(("prepare", actor, len(transcript)))
        hints = super().prepare_prompt(task, transcript, actor=actor, agent_name=agent_name)
        hints.update({"format_hint": "Use DSL envelope"})
        return hints

    def validate_message(self, envelope, *, raw, original, transcript, actor, agent_name):
        self.calls.append(("validate", actor, envelope.tag))
        meta = super().validate_message(
            envelope,
            raw=raw,
            original=original,
            transcript=transcript,
            actor=actor,
            agent_name=agent_name,
        )
        meta.update({"tokens": len(raw or "")})
        return meta

    def postprocess(self, envelope, *, raw, validation, transcript, actor, agent_name):
        self.calls.append(("postprocess", actor, envelope.tag))
        return envelope, {"parsed_tag": envelope.tag}

    def should_stop(self, envelope, *, validation, transcript, actor, agent_name):
        self.calls.append(("should_stop", actor, envelope.tag))
        return False, None
from src.controller import run_controller


class BadACLAgent(MockAgent):
    def step(self, task, transcript):  # type: ignore[override]
        env = {"tag": "[CONTACT]", "status": "PROPOSED", "content": {"acl": "bad message"}}
        return env, str(env)


PSEUDOCODE_TRUE = """
- STEP 1: confirm request
- RETURN TRUE
"""


def test_mock_consensus():
    a = MockAgent("A", PSEUDOCODE_TRUE)
    b = MockAgent("B", PSEUDOCODE_TRUE)
    out = run_controller("Return TRUE", a, b, max_rounds=4, kind=None)
    assert out["status"] == "CONSENSUS"
    assert out["canonical_text"] == "TRUE"


class InvalidNumberAgent:
    def __init__(self, name: str):
        self.name = name
        self._turn = 0

    def step(self, task, transcript):
        if self._turn == 0:
            self._turn += 1
            env = {"tag": "[CONTACT]", "status": "PROPOSED", "content": {"proposal": "working"}}
            return env, str(env)
        env = {
            "tag": "[SOLVED]",
            "status": "SOLVED",
            "content": {"note": "not numeric"},
            "final_solution": {"canonical_text": "NOT_A_NUMBER"},
        }
        return env, str(env)


def test_controller_schema_rejects_invalid_message():
    validator = get_envelope_validator("prompts/schemas/envelope.number.schema.json")
    a = InvalidNumberAgent("BadNumber")
    b = MockAgent("Good", "42")
    with pytest.raises(ValueError) as exc:
        run_controller("Return a number", a, b, max_rounds=2, kind="number", schema_validator=validator)
    assert "BadNumber" in str(exc.value)


def test_controller_schema_accepts_valid_messages():
    validator = get_envelope_validator("prompts/schemas/envelope.number.schema.json")
    a = MockAgent("A", "42")
    b = MockAgent("B", "42")
    out = run_controller(
        "Return 42",
        a,
        b,
        max_rounds=2,
        kind="number",
        schema_validator=validator,
    )
    assert out["status"] == "CONSENSUS"
    assert out["canonical_text"] == "42"
def test_concise_text_strategy_transcript():
    strat = build_strategy(
        {
            "id": "S_concise",
            "name": "concise_text",
            "json_only": False,
            "validator": "concise_text",
            "validator_params": {"max_sentences": 1, "max_tokens": 6},
            "envelope_required": False,
            "decoding": {"do_sample": False, "temperature": 0.3, "max_new_tokens": 32},
            "prompt_snippet": "Keep answers compact.",
        }
    )
    a = ConciseTextAgent("A", ["  Ready."], "42")
    b = ConciseTextAgent("B", [" Standing by.  "], "42")
    out = run_controller("Return 42", a, b, max_rounds=3, kind=None, strategy=strat)

    assert out["status"] == "CONSENSUS"
    assert out["canonical_text"] == "42"
    texts = [entry["envelope"]["text"] for entry in out["transcript"]]
    for text in texts:
        assert text == text.strip()
        assert len(text.split()) <= 6
def test_controller_tracks_strategy_hooks():
    strat_a = TrackingStrategy()
    strat_b = TrackingStrategy()
    a = MockAgent("A", "TRUE", strategy=strat_a)
    b = MockAgent("B", "TRUE", strategy=strat_b)
    out = run_controller("Return TRUE", a, b, max_rounds=4, kind=None)

    assert out["status"] == "CONSENSUS"
    first_entry = out["transcript"][0]
    assert first_entry["strategy"]["name"] == "tracking"
    assert first_entry["strategy"]["hooks"]["prepare"]["format_hint"] == "Use DSL envelope"
    assert first_entry["strategy"]["hooks"]["validation"]["ok"] is True
    assert first_entry["strategy"]["hooks"]["postprocess"]["parsed_tag"] == "[CONTACT]"
    assert first_entry["strategy"]["hooks"]["should_stop"]["stop"] is False
    assert isinstance(first_entry["raw"], str)

    # All hooks should have been invoked for both agents.
    hook_names = [c[0] for c in strat_a.calls]
    for expected in ("prepare", "validate", "postprocess", "should_stop"):
        assert expected in hook_names
    intents = out["analytics"]["intent_counts"]
    assert intents["a"].get("PROPOSE", 0) == 1
    assert intents["a"].get("SOLVED", 0) >= 1
    assert intents["b"].get("SOLVED", 0) >= 1


def test_invalid_acl_message_raises():
    a = BadACLAgent("A", "TRUE")
    b = MockAgent("B", "TRUE")
    with pytest.raises(ValueError) as exc:
        run_controller("Return TRUE", a, b, max_rounds=2, kind=None)
    assert "Invalid ACL message" in str(exc.value)


def test_no_consensus_when_solutions_differ():
    a = MockAgent("A", "TRUE")
    b = MockAgent("B", "FALSE")
    out = run_controller("Return TRUE", a, b, max_rounds=3, kind=None)
    assert out["status"] == "NO_CONSENSUS"
    intents = out["analytics"]["intent_counts"]
    assert intents["a"].get("SOLVED", 0) >= 1
    assert intents["b"].get("SOLVED", 0) >= 1
>>>>>>> e9a0ed02
<|MERGE_RESOLUTION|>--- conflicted
+++ resolved
@@ -6,7 +6,6 @@
 import pytest
 
 from src.agents_mock import MockAgent
-<<<<<<< HEAD
 from src.dsl import default_dsl_spec
 
 def test_mock_consensus():
@@ -21,7 +20,6 @@
     assert out["final_message"]["dsl"]["canonical_text"] == "TRUE"
     assert out["final_message"]["actor"] == "b"
     assert out["dsl_trace"] and out["dsl_trace"][-1]["status"] == "SOLVED"
-=======
 from src.schemas import get_envelope_validator
 from src.strategies import Strategy
 
@@ -186,5 +184,4 @@
     assert out["status"] == "NO_CONSENSUS"
     intents = out["analytics"]["intent_counts"]
     assert intents["a"].get("SOLVED", 0) >= 1
-    assert intents["b"].get("SOLVED", 0) >= 1
->>>>>>> e9a0ed02
+    assert intents["b"].get("SOLVED", 0) >= 1
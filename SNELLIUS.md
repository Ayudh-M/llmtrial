# Running on Snellius (GPU)

This repo ships a SLURM script `run_gpu_mistral.job` tuned for Snellius' H100 partition.

## 1) Copy & prepare
```bash
ssh <user>@snellius.surf.nl
<<<<<<< HEAD
export LLMTRIAL_WORKDIR="$HOME/projects/llmtrial_ws"
mkdir -p "$LLMTRIAL_WORKDIR"
cd "$LLMTRIAL_WORKDIR"
git clone <your_repo_url> llmtrial   # or upload this tarball
=======
git clone <your_repo_url>  # or upload this tarball
>>>>>>> 6278e0e9
cd llmtrial
mkdir -p logs runs
```

## 2) Submit a smoke test with Mistral-7B
```bash
JID=$(sbatch run_gpu_mistral.job mistral_math_smoke | awk '{print $4}')
echo "JOBID=$JID"
# or override models explicitly:
# sbatch run_gpu_mistral.job mistralai/Mistral-7B-Instruct-v0.3 mistralai/Mistral-7B-Instruct-v0.3 bf16
```

## 3) Inspect logs and outputs
```bash
squeue -u $USER
while [ ! -f "logs/consensus_mistral-$JID.out" ]; do sleep 5; done
tail -f "logs/consensus_mistral-$JID.out"
ls -lah runs/
```

### Notes
- The job script sets `HF_HOME` (and `TRANSFORMERS_CACHE`, `HF_DATASETS_CACHE`) to `$TMPDIR/hf` if available (node-local scratch), else `/scratch-shared/$USER/hf`.
- For instruction-tuned models like `mistralai/Mistral-7B-Instruct-v0.3`, the job uses the chat template automatically.
- Before running anything, load the 2025 stack and an available Python module:
<<<<<<< HEAD
  `module purge && module load 2025 && module spider Python`.  When the spider
  output shows a candidate (e.g. `Python/3.11.6-GCCcore-13.3.0`), load the
  listed toolchain first (`module load GCCcore/13.3.0`) before `module load`-ing
  the Python module itself.
=======
  `module purge && module load 2025 && module spider Python` (then `module load` one of the versions listed).
>>>>>>> 6278e0e9
- Outputs are written to `runs/<timestamp>_<scenario>.json` with the final envelopes and SHA-256 of the canonical text.
<|MERGE_RESOLUTION|>--- conflicted
+++ resolved
@@ -5,14 +5,7 @@
 ## 1) Copy & prepare
 ```bash
 ssh <user>@snellius.surf.nl
-<<<<<<< HEAD
-export LLMTRIAL_WORKDIR="$HOME/projects/llmtrial_ws"
-mkdir -p "$LLMTRIAL_WORKDIR"
-cd "$LLMTRIAL_WORKDIR"
-git clone <your_repo_url> llmtrial   # or upload this tarball
-=======
 git clone <your_repo_url>  # or upload this tarball
->>>>>>> 6278e0e9
 cd llmtrial
 mkdir -p logs runs
 ```
@@ -37,12 +30,5 @@
 - The job script sets `HF_HOME` (and `TRANSFORMERS_CACHE`, `HF_DATASETS_CACHE`) to `$TMPDIR/hf` if available (node-local scratch), else `/scratch-shared/$USER/hf`.
 - For instruction-tuned models like `mistralai/Mistral-7B-Instruct-v0.3`, the job uses the chat template automatically.
 - Before running anything, load the 2025 stack and an available Python module:
-<<<<<<< HEAD
-  `module purge && module load 2025 && module spider Python`.  When the spider
-  output shows a candidate (e.g. `Python/3.11.6-GCCcore-13.3.0`), load the
-  listed toolchain first (`module load GCCcore/13.3.0`) before `module load`-ing
-  the Python module itself.
-=======
   `module purge && module load 2025 && module spider Python` (then `module load` one of the versions listed).
->>>>>>> 6278e0e9
 - Outputs are written to `runs/<timestamp>_<scenario>.json` with the final envelopes and SHA-256 of the canonical text.

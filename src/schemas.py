--- conflicted
+++ resolved
@@ -1,5 +1,4 @@
 from __future__ import annotations
-<<<<<<< HEAD
 import json
 from functools import lru_cache
 from pathlib import Path
@@ -9,10 +8,8 @@
 from pydantic import BaseModel, Field
 
 ROOT = Path(__file__).resolve().parents[1]
-=======
 from pydantic import BaseModel, Field, ConfigDict
 from typing import Optional, Dict, Any
->>>>>>> 5b771656
 
 class FinalSolution(BaseModel):
     canonical_text: str

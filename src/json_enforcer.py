--- conflicted
+++ resolved
@@ -18,14 +18,11 @@
     o = dict(obj)
     # Minimal coercions to help flaky models
     o.setdefault("status", "WORKING")
-<<<<<<< HEAD
     o.setdefault("content", {"acl": "PROPOSE: pending clarification"})
     status = o.get("status", "WORKING")
     default_tag = "[SOLVED]" if status == "SOLVED" else "[CONTACT]"
     o.setdefault("tag", default_tag)
-=======
     o.setdefault("tag", "[SOLVED]" if o.get("status") == "SOLVED" else "[CONTACT]")
->>>>>>> d1ecf16f
     if o.get("status") == "SOLVED" and "final_solution" not in o:
         o["final_solution"] = {}
     return o
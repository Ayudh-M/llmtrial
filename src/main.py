from __future__ import annotations

import argparse
import json
import sys
import time
from pathlib import Path
from typing import Any, Dict, Iterable, List, Mapping, Optional, Sequence, Tuple

if __package__:
    # Package-relative imports when executed as ``python -m src.main``.
    from .agents_hf import HFChatAgent
    from .agents_mock import MockAgent
    from .controller import run_controller
    from .dsl import extension_from_config
    from .logger import RunMetadata, record_run
    from .model_loader import load_model_and_tokenizer
    from .schemas import get_envelope_validator
    from .strategies import Strategy, build_strategy, list_strategy_ids
    from .template_loader import get_scenario, load_roleset
else:  # pragma: no cover - fallback for direct execution
    from agents_hf import HFChatAgent  # type: ignore
    from agents_mock import MockAgent  # type: ignore
    from controller import run_controller  # type: ignore
    from dsl import extension_from_config  # type: ignore
    from logger import RunMetadata, record_run  # type: ignore
    from model_loader import load_model_and_tokenizer  # type: ignore
    from schemas import get_envelope_validator  # type: ignore
    from strategies import Strategy, build_strategy, list_strategy_ids  # type: ignore
    from template_loader import get_scenario, load_roleset  # type: ignore


ROOT = Path(__file__).resolve().parents[1]
RUNS_DIR = ROOT / "runs"
RUNS_DIR.mkdir(parents=True, exist_ok=True)
LOG_DIR = ROOT / "logs"
DEFAULT_CSV = LOG_DIR / "runs.csv"
DEFAULT_JSONL = LOG_DIR / "runs.jsonl"


def _timestamp() -> str:
    return time.strftime("%Y%m%d-%H%M%S")


def _dump_json(obj: Mapping[str, Any]) -> str:
    return json.dumps(obj, ensure_ascii=False, indent=2)


def _pick(
    scenario: Mapping[str, Any],
    key: str,
    fallback_block: Optional[str] = None,
    subkey: Optional[str] = None,
) -> Optional[str]:
    if key in scenario and scenario[key]:
        return str(scenario[key])
    if fallback_block and subkey:
        block = scenario.get(fallback_block)
        if isinstance(block, Mapping) and subkey in block and block[subkey]:
            return str(block[subkey])
    return None


def _resolve_strategy_ids(args: argparse.Namespace, scenario: Mapping[str, Any]) -> List[str]:
    if args.all_strategies and args.strategy:
        raise SystemExit("Cannot combine --strategy with --all-strategies.")

    if args.all_strategies:
        return list(list_strategy_ids())

    if args.strategy:
        return [args.strategy]

    strategy_id = scenario.get("strategy")
    if not isinstance(strategy_id, str) or not strategy_id.strip():
        raise SystemExit("Scenario is missing a default strategy and no override was provided.")
    return [strategy_id]


def _strategy_overrides(scenario: Mapping[str, Any]) -> Dict[str, Any]:
    overrides: Dict[str, Any] = {}
    block = scenario.get("strategy_overrides")
    if isinstance(block, Mapping):
        overrides.update(block)  # type: ignore[arg-type]
    for key in ("decoding", "max_rounds", "consensus_mode", "validator", "validator_params"):
        if key in scenario and key not in overrides:
            overrides[key] = scenario[key]
    return overrides


def _load_models(
    model_a: str,
    model_b: str,
    *,
    dtype: Optional[str],
) -> Tuple[Tuple[Any, Any], Tuple[Any, Any]]:
    if model_a == model_b:
        tokenizer, model = load_model_and_tokenizer(model_a, dtype=dtype)
        return (tokenizer, model), (tokenizer, model)

    tok_a, mdl_a = load_model_and_tokenizer(model_a, dtype=dtype)
    tok_b, mdl_b = load_model_and_tokenizer(model_b, dtype=dtype)
    return (tok_a, mdl_a), (tok_b, mdl_b)


def _build_agents(
    roleset: Mapping[str, Any],
    tokenizer_pair: Tuple[Any, Any],
    model_pair: Tuple[Any, Any],
    strategy: Strategy,
) -> Tuple[HFChatAgent, HFChatAgent]:
    agent_a_cfg = roleset.get("agent_a") or {}
    agent_b_cfg = roleset.get("agent_b") or {}
    system_a = agent_a_cfg.get("system")
    system_b = agent_b_cfg.get("system")
    if not system_a or not system_b:
        raise SystemExit("Roleset must define system prompts for agent_a and agent_b.")

    name_a = agent_a_cfg.get("name", "Agent A")
    name_b = agent_b_cfg.get("name", "Agent B")

    tok_a, tok_b = tokenizer_pair
    mdl_a, mdl_b = model_pair
    agent_a = HFChatAgent(str(name_a), str(system_a), tok_a, mdl_a, strategy)
    agent_b = HFChatAgent(str(name_b), str(system_b), tok_b, mdl_b, strategy)
    return agent_a, agent_b


def _ensure_roleset_meta(roleset: Mapping[str, Any]) -> str:
    meta = roleset.get("meta") or {}
    if isinstance(meta, Mapping):
        kind = meta.get("task_kind")
        if isinstance(kind, str):
            return kind
    return "unknown"


def _prepare_validators(scenario: Mapping[str, Any]):
    schema_ref = (
        scenario.get("json_envelope_schema")
        or scenario.get("schema")
        or scenario.get("envelope_schema")
    )
    schema_validator = get_envelope_validator(schema_ref) if schema_ref else None

    dsl_config = scenario.get("dsl")
    dsl_validator = None
    if dsl_config:
        extension = extension_from_config(dsl_config)
        dsl_validator = extension.create_validator()

    return dsl_validator, schema_validator


def _mock_agents(strategy: Strategy, mock_solution: str) -> Tuple[MockAgent, MockAgent]:
    agent_a = MockAgent("Mock-A", mock_solution, strategy=strategy)
    agent_b = MockAgent("Mock-B", mock_solution, strategy=strategy)
    return agent_a, agent_b


def _safe_agent_name(agent: Any, fallback: str) -> str:
    name = getattr(agent, "name", None)
    if isinstance(name, str) and name.strip():
        return name
    return fallback


def _actor_display_name(actor_key: Any, agent_pair: Tuple[Any, Any]) -> str:
    agent_a, agent_b = agent_pair
    if isinstance(actor_key, str):
        key = actor_key.lower()
        if key in {"a", "alpha"}:
            return _safe_agent_name(agent_a, "Agent A")
        if key in {"b", "beta"}:
            return _safe_agent_name(agent_b, "Agent B")
    return str(actor_key) if actor_key not in (None, "") else "Unknown"


def _condense_text(text: Any, *, width: int = 120) -> str:
    if not isinstance(text, str):
        return ""
    collapsed = " ".join(text.strip().split())
    if len(collapsed) <= width:
        return collapsed
    return collapsed[: max(width - 1, 0)] + "…"


def _format_envelope(envelope: Mapping[str, Any] | None) -> str:
    if not isinstance(envelope, Mapping):
        return ""
    tag = str(envelope.get("tag") or "").strip()
    status = str(envelope.get("status") or "").strip()
    if tag and status:
        return f"{tag}/{status}"
    return tag or status


def _final_actor_from_record(
    record: Mapping[str, Any], result: Mapping[str, Any]
) -> Optional[Any]:
    actor = record.get("final_actor") if isinstance(record, Mapping) else None
    if actor:
        return actor

    final_message = result.get("final_message") if isinstance(result, Mapping) else None
    if isinstance(final_message, Mapping):
        return final_message.get("actor")

    return None


def _print_run_summary(
    record: Mapping[str, Any], result: Mapping[str, Any], agent_pair: Tuple[Any, Any]
) -> None:
    transcript = result.get("transcript") if isinstance(result, Mapping) else None
    turns = len(transcript) if isinstance(transcript, Sequence) else 0
    rounds = record.get("rounds") if isinstance(record, Mapping) else None
    if not isinstance(rounds, int):
        rounds = result.get("rounds") if isinstance(result, Mapping) else None
    if not isinstance(rounds, int):
        rounds = turns

    turn_count = record.get("transcript_turns") if isinstance(record, Mapping) else None
    if not isinstance(turn_count, int):
        turn_count = turns
    print(f"  rounds={rounds} turns={turn_count}")

    actor_key = _final_actor_from_record(record, result)
    actor_name = _actor_display_name(actor_key, agent_pair) if actor_key else "<none>"
    print(f"  final_actor={actor_name}")

    final_canonical = ""
    if isinstance(record, Mapping):
        final_canonical = str(record.get("final_canonical") or "")
    if not final_canonical and isinstance(result, Mapping):
        final_message = result.get("final_message")
        if isinstance(final_message, Mapping):
            dsl_payload = final_message.get("dsl")
            if isinstance(dsl_payload, Mapping):
                final_canonical = str(dsl_payload.get("canonical_text") or "")
    if final_canonical:
        print(f"  final_canonical={final_canonical}")
    else:
        print("  final_canonical=<none>")

<<<<<<< HEAD
    duration_val = None
    if isinstance(record, Mapping):
        duration_val = record.get("duration_s")
    if not isinstance(duration_val, (int, float)) and isinstance(result, Mapping):
        duration_val = result.get("duration_s")
    if isinstance(duration_val, (int, float)):
        print(f"  duration_s={duration_val:.2f}")

=======
>>>>>>> 79382046
    final_message = result.get("final_message") if isinstance(result, Mapping) else None
    if isinstance(final_message, Mapping):
        envelope = _format_envelope(final_message.get("envelope"))
        actor_display = _actor_display_name(final_message.get("actor"), agent_pair)
        snippet_source = final_message.get("raw")
        if not isinstance(snippet_source, str):
            snippet_source = final_message.get("content")
        snippet = _condense_text(snippet_source)
        components = []
        if actor_display:
            components.append(actor_display)
        if envelope:
            components.append(f"[{envelope}]")
        if snippet:
            components.append(snippet)
        description = " ".join(components).strip()
        print(f"  final_message={description or '<none>'}")
    else:
        print("  final_message=<none>")

<<<<<<< HEAD
    analytics = result.get("analytics") if isinstance(result, Mapping) else None
    control = analytics.get("control") if isinstance(analytics, Mapping) else None
    if isinstance(control, Mapping) and control:
        missing = control.get("trailer_missing_ct", 0)
        invalid = control.get("invalid_trailer_ct", 0)
        retries = control.get("retry_count", 0)
        first_error = control.get("first_error") or "<none>"
        stopped = control.get("stopped_on_ctrl_ct", 0)
        stopped_ctrl = control.get("stopped_on_ctrl", 0)
        stopped_eos = control.get("stopped_on_eos", 0)
        stopped_max = control.get("stopped_on_max_new_tokens", 0)
        avg_body = control.get("avg_body_len")
        avg_trailer = control.get("avg_trailer_len")
        overflow_turns = control.get("overflow_turns", 0)
        max_overflow = control.get("max_overflow")
        needs_reserve = control.get("needs_higher_reserve")
        first_valid = control.get("first_valid_round")
        error_counts = control.get("error_counts") if isinstance(control.get("error_counts"), Mapping) else {}
        parts = [
            f"missing={missing}",
            f"invalid={invalid}",
            f"retries={retries}",
            f"stopped={stopped}",
            f"first_error={first_error}",
        ]
        if stopped_ctrl:
            parts.append(f"stop_ctrl={stopped_ctrl}")
        if stopped_eos:
            parts.append(f"stop_eos={stopped_eos}")
        if stopped_max:
            parts.append(f"stop_max={stopped_max}")
        if overflow_turns:
            parts.append(f"overflow_turns={overflow_turns}")
        if isinstance(max_overflow, (int, float)) and max_overflow:
            parts.append(f"max_overflow={max_overflow}")
        if isinstance(needs_reserve, bool) and needs_reserve:
            parts.append("needs_higher_reserve=yes")
        if isinstance(first_valid, int):
            parts.append(f"first_valid_round={first_valid}")
        if isinstance(avg_body, (int, float)):
            parts.append(f"avg_body_len={avg_body:.1f}")
        if isinstance(avg_trailer, (int, float)):
            parts.append(f"avg_trailer_len={avg_trailer:.1f}")
        if isinstance(error_counts, Mapping) and error_counts:
            counts = ",".join(f"{k}:{v}" for k, v in error_counts.items())
            parts.append(f"errors={counts}")
        print("  control: " + " ".join(parts))

=======
>>>>>>> 79382046

def _print_transcript(transcript: Iterable[Mapping[str, Any]], agent_pair: Tuple[Any, Any]) -> None:
    turns = list(transcript)
    if not turns:
        print("  (no transcript captured)")
        return

    for turn in turns:
        round_id = turn.get("r") or turn.get("round") or "?"
        actor_name = _actor_display_name(turn.get("actor"), agent_pair)
        envelope = _format_envelope(turn.get("envelope"))
        raw_text = _condense_text(turn.get("raw"))
        if envelope:
            line = f"  [round {round_id}] {actor_name} [{envelope}]"
        else:
            line = f"  [round {round_id}] {actor_name}"
        if raw_text:
            line = f"{line} {raw_text}"
        print(line)


def _run_once(
    scenario_id: str,
    scenario: Mapping[str, Any],
    strategy_id: str,
    *,
    roleset: Mapping[str, Any],
    strategy: Strategy,
    agent_pair: Tuple[Any, Any],
    kind: Optional[str],
    dsl_validator,
    schema_validator,
    csv_path: Path,
    jsonl_path: Path,
    model_a: str,
    model_b: str,
    extra_meta: Mapping[str, Any],
) -> Tuple[Dict[str, Any], Dict[str, Any]]:
    task_text = str(scenario.get("task", "")).strip()
    if not task_text:
        raise SystemExit("Scenario task description is empty.")

    agent_a, agent_b = agent_pair
    start_time = time.time()
    result = run_controller(
        task_text,
        agent_a,
        agent_b,
        max_rounds=strategy.max_rounds,
        kind=kind,
        dsl_validator=dsl_validator,
        schema_validator=schema_validator,
        strategy=strategy,
    )
    duration = time.time() - start_time
    result = dict(result)
    result["duration_s"] = duration

    roleset_path = str(scenario.get("roleset", ""))
    metadata = RunMetadata(
        scenario_id=scenario_id,
        roleset=roleset_path,
        strategy_id=strategy_id,
        model_a=model_a,
        model_b=model_b,
        extra=dict(extra_meta),
    )

    record = record_run(result, metadata, csv_path=csv_path, jsonl_path=jsonl_path)
    return result, record


def main(argv: Optional[Sequence[str]] = None) -> None:
    parser = argparse.ArgumentParser(description="Two-agent orchestration runner")
    parser.add_argument("--scenario", required=True, help="Scenario id from prompts/registry.yaml")
    parser.add_argument("--strategy", help="Override strategy id (default uses scenario entry)")
    parser.add_argument(
        "--all-strategies",
        action="store_true",
        help="Run the scenario with every registered strategy",
    )
    parser.add_argument("--mock", action="store_true", help="Use deterministic mock agents")
    parser.add_argument("--model-a", dest="model_a", help="Override model id for agent A")
    parser.add_argument("--model-b", dest="model_b", help="Override model id for agent B")
    parser.add_argument("--dtype", help="Model dtype override (bf16, fp16, fp32)")
    parser.add_argument("--csv-log", default=str(DEFAULT_CSV), help="Path to the summary CSV log")
    parser.add_argument("--jsonl-log", default=str(DEFAULT_JSONL), help="Path to the raw JSONL log")
    parser.add_argument(
        "--show-transcript",
        action="store_true",
        help="Print a compact transcript summary after each run",
    )
    args = parser.parse_args(argv)

    try:
        scenario = get_scenario(args.scenario)
    except Exception as exc:  # pragma: no cover - configuration errors
        print(f"[error] Failed to load scenario '{args.scenario}': {exc}", file=sys.stderr)
        raise SystemExit(2) from exc

    strategy_ids = _resolve_strategy_ids(args, scenario)
    strategy_overrides = _strategy_overrides(scenario)

    if not scenario.get("roleset"):
        print("[error] Scenario must declare a roleset path.", file=sys.stderr)
        raise SystemExit(2)

    try:
        roleset = load_roleset(str(scenario["roleset"]))
    except Exception as exc:  # pragma: no cover - configuration errors
        print(f"[error] Could not load roleset '{scenario['roleset']}': {exc}", file=sys.stderr)
        raise SystemExit(2) from exc

    task_kind = _ensure_roleset_meta(roleset)
    kind = scenario.get("kind")
    dsl_validator, schema_validator = _prepare_validators(scenario)

    if args.mock:
        model_a_id = model_b_id = "mock"
        tokenizer_pair = (None, None)
        model_pair = (None, None)
    else:
        model_a_id = args.model_a or _pick(scenario, "model_a", "models", "a")
        model_b_id = args.model_b or _pick(scenario, "model_b", "models", "b")
        if not model_a_id or not model_b_id:
            raise SystemExit(
                "Scenario must define models (model_a/model_b or models:{a,b}) when not using --mock."
            )
        dtype = args.dtype or scenario.get("dtype")
        (tok_a, mdl_a), (tok_b, mdl_b) = _load_models(model_a_id, model_b_id, dtype=dtype)
        tokenizer_pair = (tok_a, tok_b)
        model_pair = (mdl_a, mdl_b)

    csv_path = Path(args.csv_log)
    jsonl_path = Path(args.jsonl_log)

    results: List[Tuple[str, Dict[str, Any]]] = []
    for strategy_id in strategy_ids:
        strategy = build_strategy(strategy_id, overrides=strategy_overrides)

        if args.mock:
            mock_solution = str(scenario.get("mock_solution", "TRUE"))
            agent_pair = _mock_agents(strategy, mock_solution)
        else:
            agent_pair = _build_agents(roleset, tokenizer_pair, model_pair, strategy)

        result, record = _run_once(
            args.scenario,
            scenario,
            strategy_id,
            roleset=roleset,
            strategy=strategy,
            agent_pair=agent_pair,
            kind=kind,
            dsl_validator=dsl_validator,
            schema_validator=schema_validator,
            csv_path=csv_path,
            jsonl_path=jsonl_path,
            model_a=model_a_id,
            model_b=model_b_id,
            extra_meta={"task_kind": task_kind},
        )

        out_name = f"{_timestamp()}_{args.scenario}_{strategy_id}.json"
        out_path = RUNS_DIR / out_name
        out_path.write_text(_dump_json(result), encoding="utf-8")

        summary = record.get("canonical_text") or "<no consensus>"
        print(f"[{strategy_id}] status={record.get('status')} canonical={summary}")
        _print_run_summary(record, result, agent_pair)
        if args.show_transcript:
            print("  Transcript summary:")
            _print_transcript(result.get("transcript") or [], agent_pair)

        print(f"WROTE {csv_path}")
        print(f"WROTE {jsonl_path}")
        results.append((strategy_id, result))

    if len(results) > 1:
        wins = sum(1 for _, res in results if res.get("status") == "CONSENSUS")
        print(f"\nCompleted {len(results)} runs: {wins} reached consensus.")


if __name__ == "__main__":  # pragma: no cover - CLI entrypoint
    main()
<|MERGE_RESOLUTION|>--- conflicted
+++ resolved
@@ -243,17 +243,6 @@
     else:
         print("  final_canonical=<none>")
 
-<<<<<<< HEAD
-    duration_val = None
-    if isinstance(record, Mapping):
-        duration_val = record.get("duration_s")
-    if not isinstance(duration_val, (int, float)) and isinstance(result, Mapping):
-        duration_val = result.get("duration_s")
-    if isinstance(duration_val, (int, float)):
-        print(f"  duration_s={duration_val:.2f}")
-
-=======
->>>>>>> 79382046
     final_message = result.get("final_message") if isinstance(result, Mapping) else None
     if isinstance(final_message, Mapping):
         envelope = _format_envelope(final_message.get("envelope"))
@@ -274,57 +263,6 @@
     else:
         print("  final_message=<none>")
 
-<<<<<<< HEAD
-    analytics = result.get("analytics") if isinstance(result, Mapping) else None
-    control = analytics.get("control") if isinstance(analytics, Mapping) else None
-    if isinstance(control, Mapping) and control:
-        missing = control.get("trailer_missing_ct", 0)
-        invalid = control.get("invalid_trailer_ct", 0)
-        retries = control.get("retry_count", 0)
-        first_error = control.get("first_error") or "<none>"
-        stopped = control.get("stopped_on_ctrl_ct", 0)
-        stopped_ctrl = control.get("stopped_on_ctrl", 0)
-        stopped_eos = control.get("stopped_on_eos", 0)
-        stopped_max = control.get("stopped_on_max_new_tokens", 0)
-        avg_body = control.get("avg_body_len")
-        avg_trailer = control.get("avg_trailer_len")
-        overflow_turns = control.get("overflow_turns", 0)
-        max_overflow = control.get("max_overflow")
-        needs_reserve = control.get("needs_higher_reserve")
-        first_valid = control.get("first_valid_round")
-        error_counts = control.get("error_counts") if isinstance(control.get("error_counts"), Mapping) else {}
-        parts = [
-            f"missing={missing}",
-            f"invalid={invalid}",
-            f"retries={retries}",
-            f"stopped={stopped}",
-            f"first_error={first_error}",
-        ]
-        if stopped_ctrl:
-            parts.append(f"stop_ctrl={stopped_ctrl}")
-        if stopped_eos:
-            parts.append(f"stop_eos={stopped_eos}")
-        if stopped_max:
-            parts.append(f"stop_max={stopped_max}")
-        if overflow_turns:
-            parts.append(f"overflow_turns={overflow_turns}")
-        if isinstance(max_overflow, (int, float)) and max_overflow:
-            parts.append(f"max_overflow={max_overflow}")
-        if isinstance(needs_reserve, bool) and needs_reserve:
-            parts.append("needs_higher_reserve=yes")
-        if isinstance(first_valid, int):
-            parts.append(f"first_valid_round={first_valid}")
-        if isinstance(avg_body, (int, float)):
-            parts.append(f"avg_body_len={avg_body:.1f}")
-        if isinstance(avg_trailer, (int, float)):
-            parts.append(f"avg_trailer_len={avg_trailer:.1f}")
-        if isinstance(error_counts, Mapping) and error_counts:
-            counts = ",".join(f"{k}:{v}" for k, v in error_counts.items())
-            parts.append(f"errors={counts}")
-        print("  control: " + " ".join(parts))
-
-=======
->>>>>>> 79382046
 
 def _print_transcript(transcript: Iterable[Mapping[str, Any]], agent_pair: Tuple[Any, Any]) -> None:
     turns = list(transcript)

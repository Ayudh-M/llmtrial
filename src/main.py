from __future__ import annotations

from src.controller import run_controller
import argparse
import json
import sys
import time
from pathlib import Path
from typing import Any, Dict, Optional, List

# --- Package-safe imports: work when invoked as `python -m src.main`
try:
    from .template_loader import get_scenario, load_roleset, load_strategy
    from .strategies import build_strategy
    from .model_loader import load_model_and_tokenizer
    from .agents_hf import HFChatAgent
    from .agents_mock import MockAgent
    from .controller import run_controller
    from .dsl import extension_from_config
except ImportError:
    # Fallback if someone runs `python src/main.py` by mistake
    from template_loader import get_scenario, load_roleset, load_strategy  # type: ignore
    from strategies import build_strategy  # type: ignore
    from model_loader import load_model_and_tokenizer
    from dsl import extension_from_config  # type: ignore

def _maybe_shared_loader(model_id_a, model_id_b, dtype):
    """If A and B model IDs match, load once and share; else load separately."""
    tok_a=model_a=tok_b=model_b=None
    if model_id_a==model_id_b:
        tok_a, model_a = load_model_and_tokenizer(model_id_a, dtype=dtype)
        tok_b, model_b = tok_a, model_a
    else:
        ((tok_a,model_a),(tok_b,model_b)) = _maybe_shared_loader(models['a'], models['b'], dtype=use_dtype)
    return (tok_a,model_a),(tok_b,model_b)
  # type: ignore
    from agents_hf import HFChatAgent  # type: ignore
    from agents_mock import MockAgent  # type: ignore
    from controller import run_controller  # type: ignore


ROOT = Path(__file__).resolve().parents[1]
RUNS = ROOT / "runs"
RUNS.mkdir(parents=True, exist_ok=True)


def _now_stamp() -> str:
    return time.strftime("%Y%m%d-%H%M%S")


def _dump_json(obj: Any) -> str:
    return json.dumps(obj, ensure_ascii=False, indent=2)


def _pick(
    scenario: Dict[str, Any], key: str, fallback_block: str | None = None, subkey: str | None = None
) -> Optional[str]:
    """
    Helper to pick values from scenario:
      - direct key (e.g., "model_a")
      - or from a nested block (e.g., "models": {"a": "...", "b": "..."})
    """
    if key in scenario and scenario[key]:
        return scenario[key]
    if fallback_block and subkey:
        block = scenario.get(fallback_block) or {}
        if isinstance(block, dict) and subkey in block:
            return block[subkey]
    return None
def _norm_number(s: str) -> str:
    s = s.strip()
    # normalize "+4", "4.0" -> "4" ; "-0.0" -> "0"
    try:
        # Avoid float issues by decimal only when needed
        from decimal import Decimal, InvalidOperation, localcontext
        with localcontext() as ctx:
            ctx.prec = 50
            d = Decimal(s)
            if d == d.to_integral():
                return str(d.to_integral())  # integer
            # strip trailing zeros in fractional part
            t = format(d.normalize(), 'f')
            return t
    except Exception:
        return s

def _norm(kind: str|None, s: str) -> str:
    if not isinstance(s, str):
        s = str(s)
    if kind == "number":
        return _norm_number(s)
    # default: trim
    return s.strip()

def _handshake_consensus(result: dict, kind: str|None):
    """
    Post-process transcript to detect 'review handshake' consensus:
    - Any SOLVED/REVISED from one agent is a proposal.
    - If the peer replies with SOLVED and (verdict==ACCEPT OR normalized number matches),
      we finalize consensus using the latest agreed normalized canonical_text.
    """
    tx = result.get("transcript") or []
    last_proposal = None  # dict with keys: actor, norm, raw
    agreed = None

    def extract_norm(env):
        fs = (env or {}).get("final_solution") or {}
        ct = fs.get("canonical_text")
        return _norm(kind, ct or ""), ct or ""

    for m in tx:
        env = (m.get("envelope") or {})
        st  = env.get("status","").upper()
        actor = m.get("actor")
        norm, raw = extract_norm(env)

        if st in ("REVISED","SOLVED"):
            # treat as a proposal
            last_proposal = {"actor": actor, "norm": norm, "raw": raw, "env": env, "t": m.get("t")}
            continue

        # If it's not a proposal, skip
        # (We only react on SOLVED from the peer below)
        pass

        # (kept for clarity; not used)
    # second pass: look for SOLVED reviews that accept last proposal
    last_proposal = None
    for m in tx:
        env = (m.get("envelope") or {})
        st  = env.get("status","").upper()
        actor = m.get("actor")
        norm, raw = extract_norm(env)
        verdict = (env.get("content") or {}).get("verdict","").upper()

        if st in ("REVISED","SOLVED"):
            # proposal step
            last_proposal = {"actor": actor, "norm": norm, "raw": raw, "env": env, "t": m.get("t")}
            continue

        if st == "SOLVED" and last_proposal and actor != last_proposal["actor"]:
            # review step
            if verdict == "ACCEPT":
                agreed = last_proposal
                break
            # numeric equivalence fallback
            if _norm(kind, raw) == last_proposal["norm"]:
                agreed = last_proposal
                break

    if agreed:
        # upgrade result to CONSENSUS
        canon = agreed["norm"]
        import hashlib
        sha = hashlib.sha256(canon.encode("utf-8")).hexdigest()
        result["status"] = "CONSENSUS"
        result["canonical_text"] = canon
        result["sha256"] = sha
        result["rounds"] = max([m.get("t",0) for m in tx] or [1])
        # Write finals for A/B in the same normalized form
        for ab in ("final_a","final_b"):
            fin = result.get(ab) or {}
            fs = fin.get("final_solution") or {}
            if fs:
                fs["canonical_text"] = _norm(kind, fs.get("canonical_text",""))
                fs["sha256"] = hashlib.sha256(fs["canonical_text"].encode("utf-8")).hexdigest()
                fin["final_solution"] = fs
                result[ab] = fin
    return result


def main() -> None:
    ap = argparse.ArgumentParser(description="Two-agent consensus runner")
    ap.add_argument("--scenario", required=True, help="Scenario id from prompts/registry.yaml")
    ap.add_argument("--mock", action="store_true", help="Use deterministic mock agents (no models needed)")
    ap.add_argument("--model-a", dest="model_a", default=None, help="Override model A repo-id")
    ap.add_argument("--model-b", dest="model_b", default=None, help="Override model B repo-id")
    ap.add_argument("--dtype", default=None, help="Model dtype: bf16|fp16|fp32 (defaults come from scenario)")
    args = ap.parse_args()

    # 1) Load scenario + strategy
    try:
        scenario = get_scenario(args.scenario)
    except Exception as e:
        print(f"[error] Could not load scenario '{args.scenario}': {e}", file=sys.stderr)
        sys.exit(2)

    try:
        strat_cfg = load_strategy(scenario["strategy"])
    except KeyError:
        print("[error] Scenario is missing the 'strategy' field.", file=sys.stderr)
        sys.exit(2)
    strat_overrides: Dict[str, Any] = {}
    scenario_overrides = scenario.get("strategy_overrides")
    if isinstance(scenario_overrides, dict):
        strat_overrides.update(scenario_overrides)
    for key in ("decoding", "json_envelope_schema", "max_rounds", "consensus_mode"):
        if key in scenario and key not in strat_overrides:
            strat_overrides[key] = scenario[key]
    strategy = build_strategy(strat_cfg, overrides=strat_overrides)

    extension = extension_from_config(scenario.get("dsl_extensions"))
    dsl_validator = strategy.dsl_spec.create_validator(extension)

    task_text: str = scenario.get("task", "")
    if not isinstance(task_text, str) or not task_text.strip():
        print("[error] Scenario 'task' is empty.", file=sys.stderr)
        sys.exit(2)

    kind: Optional[str] = scenario.get("kind")

    # 2) Run path selection
    if args.mock:
        # Pure local smoke test: no rolesets/models required
        mock_solution = scenario.get("mock_solution", "TRUE")
        agent_a = MockAgent("A", solution_text=mock_solution)
        agent_b = MockAgent("B", solution_text=mock_solution)
<<<<<<< HEAD
        result = run_controller(task_text, agent_a, agent_b, max_rounds=strategy.max_rounds, kind=kind, dsl_validator=dsl_validator)
=======
        result = run_controller(
            task_text,
            agent_a,
            agent_b,
            max_rounds=strategy.max_rounds,
            kind=kind,
            schema_validator=strategy.envelope_validator,
            strategy=strategy,
        )
>>>>>>> e9a0ed02
    else:
        # Real models path: load roleset + models
        roleset_path = scenario.get("roleset")
        if not roleset_path:
            print("[error] Scenario is missing 'roleset' for non-mock runs.", file=sys.stderr)
            sys.exit(2)

        try:
            roleset = load_roleset(roleset_path)
        except Exception as e:
            print(f"[error] Could not load roleset '{roleset_path}': {e}", file=sys.stderr)
            sys.exit(2)

        # Model selections
        model_a = args.model_a or _pick(scenario, "model_a", fallback_block="models", subkey="a")
        model_b = args.model_b or _pick(scenario, "model_b", fallback_block="models", subkey="b")
        if not model_a or not model_b:
            print("[error] Missing model ids (model_a/model_b or models:{a,b}) in scenario and no CLI override.", file=sys.stderr)
            sys.exit(2)

        dtype = args.dtype or scenario.get("dtype")

        # Load models
        try:
            tok_a, mdl_a = load_model_and_tokenizer(model_a, dtype=dtype)
            tok_b, mdl_b = load_model_and_tokenizer(model_b, dtype=dtype)
        except Exception as e:
            print(f"[error] Failed to load models/tokenizers: {e}", file=sys.stderr)
            sys.exit(3)

        # Build agents
        try:
            sys_a = roleset["agent_a"]["system"]
            sys_b = roleset["agent_b"]["system"]
        except KeyError:
            print("[error] Roleset must have agent_a.system and agent_b.system", file=sys.stderr)
            sys.exit(2)

        name_a = roleset.get("agent_a", {}).get("name", "Agent A")
        name_b = roleset.get("agent_b", {}).get("name", "Agent B")

        agent_a = HFChatAgent(name_a, sys_a, tok_a, mdl_a, strategy)
        agent_b = HFChatAgent(name_b, sys_b, tok_b, mdl_b, strategy)

        # Controller
<<<<<<< HEAD
        result = run_controller(task_text, agent_a, agent_b, max_rounds=strategy.max_rounds, kind=kind, dsl_validator=dsl_validator)
=======
        result = run_controller(
            task_text,
            agent_a,
            agent_b,
            max_rounds=strategy.max_rounds,
            kind=kind,
            schema_validator=strategy.envelope_validator,
            strategy=strategy,
        )
>>>>>>> e9a0ed02

    # 3) Persist artifact
    out_prefix = f"{_now_stamp()}_{args.scenario}"
    out_path = RUNS / f"{out_prefix}.json"
    out_path.write_text(_dump_json(result), encoding="utf-8")

    # 4) Console summary
    final = result.get("canonical_text")
    if final:
        print("\n=== FINAL TEXT ===\n" + str(final))
    else:
        print("\n(No consensus)")


if __name__ == "__main__":
    # Ensure `src` works as a package when run via `python -m src.main`
    # If you plan to ever run this file directly, add an empty `src/__init__.py` too.
    main()<|MERGE_RESOLUTION|>--- conflicted
+++ resolved
@@ -215,9 +215,7 @@
         mock_solution = scenario.get("mock_solution", "TRUE")
         agent_a = MockAgent("A", solution_text=mock_solution)
         agent_b = MockAgent("B", solution_text=mock_solution)
-<<<<<<< HEAD
         result = run_controller(task_text, agent_a, agent_b, max_rounds=strategy.max_rounds, kind=kind, dsl_validator=dsl_validator)
-=======
         result = run_controller(
             task_text,
             agent_a,
@@ -227,7 +225,6 @@
             schema_validator=strategy.envelope_validator,
             strategy=strategy,
         )
->>>>>>> e9a0ed02
     else:
         # Real models path: load roleset + models
         roleset_path = scenario.get("roleset")
@@ -273,9 +270,7 @@
         agent_b = HFChatAgent(name_b, sys_b, tok_b, mdl_b, strategy)
 
         # Controller
-<<<<<<< HEAD
         result = run_controller(task_text, agent_a, agent_b, max_rounds=strategy.max_rounds, kind=kind, dsl_validator=dsl_validator)
-=======
         result = run_controller(
             task_text,
             agent_a,
@@ -285,7 +280,6 @@
             schema_validator=strategy.envelope_validator,
             strategy=strategy,
         )
->>>>>>> e9a0ed02
 
     # 3) Persist artifact
     out_prefix = f"{_now_stamp()}_{args.scenario}"

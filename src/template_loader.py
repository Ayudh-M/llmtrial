from __future__ import annotations
import yaml, json
from pathlib import Path
from typing import Any, Dict

from .strategies import StrategyDefinition, get_strategy_definition

ROOT = Path(__file__).resolve().parents[1]
REGISTRY = ROOT / "prompts" / "registry.yaml"


def _scenario_lookup_id(scenario_id: str) -> str:
    parts = str(scenario_id).split(":")
    if parts and parts[-1].startswith("rep="):
        parts = parts[:-1]
    return ":".join(parts)

def _load_yaml(path: Path) -> Dict[str, Any]:
    with path.open("r", encoding="utf-8") as f:
        data = yaml.safe_load(f) or {}
    return data

def load_registry() -> Dict[str, Any]:
    if not REGISTRY.exists():
        raise FileNotFoundError(f"Registry not found: {REGISTRY}")
    data = _load_yaml(REGISTRY)
    if "scenarios" not in data or not isinstance(data["scenarios"], dict):
        raise ValueError("Registry must contain a 'scenarios' mapping.")
    return data

def load_strategy(name: str) -> StrategyDefinition:
    try:
        return get_strategy_definition(name)
    except KeyError as exc:
        raise KeyError(f"Strategy id not found in registry: {name}") from exc

def load_roleset(path_str: str) -> Dict[str, Any]:
    path = (ROOT / path_str).resolve()
    if not path.exists():
        raise FileNotFoundError(f"Roleset not found: {path}")
    with path.open("r", encoding="utf-8") as f:
        if path.suffix.lower() == ".json":
            return json.load(f)
        return yaml.safe_load(f)

def get_scenario(scenario_id: str) -> Dict[str, Any]:
    reg = load_registry()
<<<<<<< HEAD
    scenarios = reg["scenarios"]
    lookup_id = _scenario_lookup_id(scenario_id)
    if scenario_id in scenarios:
        return scenarios[scenario_id]
    if lookup_id in scenarios:
        return scenarios[lookup_id]
    raise KeyError(f"Scenario id not found in registry: {lookup_id}")
=======
    lookup_id = _scenario_lookup_id(scenario_id)
    try:
        return reg["scenarios"][lookup_id]
    except KeyError as exc:
        raise KeyError(f"Scenario id not found in registry: {lookup_id}") from exc
>>>>>>> cceadcff
<|MERGE_RESOLUTION|>--- conflicted
+++ resolved
@@ -45,18 +45,8 @@
 
 def get_scenario(scenario_id: str) -> Dict[str, Any]:
     reg = load_registry()
-<<<<<<< HEAD
-    scenarios = reg["scenarios"]
-    lookup_id = _scenario_lookup_id(scenario_id)
-    if scenario_id in scenarios:
-        return scenarios[scenario_id]
-    if lookup_id in scenarios:
-        return scenarios[lookup_id]
-    raise KeyError(f"Scenario id not found in registry: {lookup_id}")
-=======
     lookup_id = _scenario_lookup_id(scenario_id)
     try:
         return reg["scenarios"][lookup_id]
     except KeyError as exc:
-        raise KeyError(f"Scenario id not found in registry: {lookup_id}") from exc
->>>>>>> cceadcff
+        raise KeyError(f"Scenario id not found in registry: {lookup_id}") from exc
from __future__ import annotations

from dataclasses import dataclass
from typing import Any, Dict, List, Mapping, Optional, Sequence, Tuple

from jinja2 import TemplateError

import torch
from transformers import (
    AutoModelForCausalLM,
    AutoTokenizer,
    PreTrainedModel,
    PreTrainedTokenizer,
    StoppingCriteria,
    StoppingCriteriaList,
)

from .control_trailer import CTRL_PREFIX, CTRL_SUFFIX


TINY_REPO = "roneneldan/TinyStories-1M"
TINY_TOKENIZER = "EleutherAI/gpt-neo-125M"


TRAILER_TEMPLATE = '<<<CTRL{"tag":"","status":"","content":{},"final_solution":{}}CTRL>>>'
DEFAULT_TRAILER_MARGIN = 64


_DTYPE_ALIASES: Mapping[str, torch.dtype] = {
    "bfloat16": torch.bfloat16,
    "bf16": torch.bfloat16,
    "float16": torch.float16,
    "fp16": torch.float16,
    "float32": torch.float32,
    "fp32": torch.float32,
}


<<<<<<< HEAD
def _token_length(tokenizer: PreTrainedTokenizer, text: str) -> int:
    try:
        tokens = tokenizer.encode(text, add_special_tokens=False)
    except TypeError:
        tokens = tokenizer.encode(text)  # type: ignore[arg-type]
    except Exception:
        tokens = None

    if isinstance(tokens, torch.Tensor):
        return int(tokens.shape[-1])
    if hasattr(tokens, "input_ids"):
        candidate = getattr(tokens, "input_ids")
        if hasattr(candidate, "shape"):
            return int(candidate.shape[-1])
        if hasattr(candidate, "__len__"):
            return len(candidate)  # type: ignore[arg-type]
    if isinstance(tokens, (list, tuple)):
        return len(tokens)
    if hasattr(tokens, "__len__"):
        try:
            return len(tokens)  # type: ignore[arg-type]
        except TypeError:
            return 0
    return 0


def estimate_trailer_token_budget(
    tokenizer: PreTrainedTokenizer, *, margin: int = DEFAULT_TRAILER_MARGIN
) -> int:
    """Estimate trailer token budget for the CTRL envelope with configurable margin."""

    base = getattr(tokenizer, "_ctrl_trailer_base_tokens", None)
    if not isinstance(base, int):
        base = _token_length(tokenizer, TRAILER_TEMPLATE)
        if base == 0:
            base = _token_length(tokenizer, " " + TRAILER_TEMPLATE)
        setattr(tokenizer, "_ctrl_trailer_base_tokens", base)

    margin = max(int(margin), 0)
    return base + margin


=======
>>>>>>> 5fc0517a
class SuffixStopper(StoppingCriteria):
    """Stop generation once the token sequence ends with the CTRL suffix."""

    def __init__(self, tokenizer: PreTrainedTokenizer, suffix: str) -> None:
        super().__init__()
        self._suffix_ids = tokenizer.encode(suffix, add_special_tokens=False)
        if not self._suffix_ids:
            # Fallback for tokenizers that require a leading space
            self._suffix_ids = tokenizer.encode(" " + suffix, add_special_tokens=False)
        self.triggered = False
<<<<<<< HEAD
        self._input_length = 0
=======
>>>>>>> 5fc0517a

    def __call__(self, input_ids: torch.LongTensor, scores: torch.FloatTensor, **_: Any) -> bool:
        if not self._suffix_ids:
            return False
        sequence = input_ids[0].tolist()
<<<<<<< HEAD
        if self._input_length:
            sequence = sequence[self._input_length :]
=======
>>>>>>> 5fc0517a
        if len(sequence) < len(self._suffix_ids):
            return False
        if sequence[-len(self._suffix_ids) :] == self._suffix_ids:
            self.triggered = True
            return True
        return False

    def set_input_length(self, length: int) -> None:
        self._input_length = max(int(length), 0)


@dataclass
class GenerationResult:
    text: str
    stop_reason: str
    tokens_used: int
    overflow_tokens: int
    has_tail: bool
    trailer_offset: int
    input_tokens: int = 0
    max_new_tokens: int = 0
<<<<<<< HEAD
    body_budget: int = 0
    trailer_budget: int = 0
    tokens_reserved: int = 0
    body_tokens: int = 0
    trailer_tokens: int = 0
    tokens_body_overflow: int = 0
    tokens_trailer_overflow: int = 0
    suffix_triggered: bool = False
=======
>>>>>>> 5fc0517a


def _resolve_dtype(dtype: Optional[str]) -> Optional[torch.dtype]:
    if not dtype:
        return None
    return _DTYPE_ALIASES.get(dtype.lower())


def load_model_and_tokenizer(
    model_name: str,
    *,
    tokenizer_name: Optional[str] = None,
    dtype: Optional[str] = "bf16",
    **extra: Any,
) -> Tuple[PreTrainedModel, PreTrainedTokenizer]:
    """Load a causal LM and matching tokenizer."""

    tok_ref = tokenizer_name or model_name
    tokenizer = AutoTokenizer.from_pretrained(tok_ref, trust_remote_code=True)
    if tokenizer.pad_token_id is None and tokenizer.eos_token_id is not None:
        tokenizer.pad_token = tokenizer.eos_token
        tokenizer.pad_token_id = tokenizer.eos_token_id

    kwargs: Dict[str, Any] = {"device_map": "auto"}
    resolved = _resolve_dtype(dtype)
    if resolved is not None:
        kwargs["torch_dtype"] = resolved
    kwargs.update(extra)

    model = AutoModelForCausalLM.from_pretrained(model_name, trust_remote_code=True, **kwargs)
    if getattr(model.config, "pad_token_id", None) is None and tokenizer.pad_token_id is not None:
        model.config.pad_token_id = tokenizer.pad_token_id
    if hasattr(model, "generation_config") and tokenizer.pad_token_id is not None:
        model.generation_config.pad_token_id = tokenizer.pad_token_id
    model.eval()
    return model, tokenizer


def load_causal_lm(
    model_name: str,
    *,
    tokenizer_name: Optional[str] = None,
    dtype: Optional[str] = "bf16",
    **extra: Any,
) -> Tuple[PreTrainedTokenizer, PreTrainedModel]:
    """Backward-compatible helper returning (tokenizer, model)."""

    model, tokenizer = load_model_and_tokenizer(
        model_name, tokenizer_name=tokenizer_name, dtype=dtype, **extra
    )
    return tokenizer, model


def _has_chat_template(tokenizer: PreTrainedTokenizer) -> bool:
    return bool(getattr(tokenizer, "chat_template", None))


def _merge_system_messages(messages: Sequence[Mapping[str, Any]]) -> List[Dict[str, str]]:
    merged: List[Dict[str, str]] = []
    system_chunks: List[str] = []

    for message in messages:
        role = str(message.get("role", ""))
        content = str(message.get("content", ""))
        if role.lower() == "system":
            if content:
                system_chunks.append(content)
            continue

        if system_chunks:
            prefix = "\n\n".join(chunk for chunk in system_chunks if chunk)
            if prefix:
                content = f"{prefix}\n\n{content}" if content else prefix
            system_chunks.clear()

        merged.append({"role": role or "user", "content": content})

    if system_chunks:
        prefix = "\n\n".join(chunk for chunk in system_chunks if chunk)
        if merged:
            first = dict(merged[0])
            existing = first.get("content", "")
            first["content"] = f"{prefix}\n\n{existing}" if existing else prefix
            merged[0] = first
        elif prefix:
            merged.append({"role": "user", "content": prefix})

    return merged


def _render_chat(tokenizer: PreTrainedTokenizer, system_prompt: str, user_prompt: str) -> str:
    messages = [
        {"role": "system", "content": system_prompt},
        {"role": "user", "content": user_prompt},
    ]
    if hasattr(tokenizer, "apply_chat_template"):
        try:
            return tokenizer.apply_chat_template(
                messages,
                tokenize=False,
                add_generation_prompt=True,
            )
        except Exception:
            pass
    return f"SYSTEM: {system_prompt}\nUSER: {user_prompt}\nASSISTANT:"


def build_inputs(
    tokenizer: PreTrainedTokenizer,
    messages_or_text: Sequence[Dict[str, str]] | str,
    *,
    add_generation_prompt: bool = True,
) -> torch.Tensor:
    if _has_chat_template(tokenizer):
        if not isinstance(messages_or_text, Sequence) or not messages_or_text:
            raise TypeError("Chat templates require a list of messages.")

        prepared = [
            {
                "role": str(message.get("role", "")),
                "content": str(message.get("content", "")),
            }
            for message in messages_or_text  # type: ignore[arg-type]
        ]

        candidates = [prepared]
        merged = _merge_system_messages(prepared)
        if merged and merged != prepared:
            candidates.append(merged)

        last_attempt = prepared
        for convo in candidates:
            try:
                return tokenizer.apply_chat_template(
                    convo,
                    return_tensors="pt",
                    add_generation_prompt=add_generation_prompt,
                )
            except (TemplateError, ValueError, TypeError):
                last_attempt = convo
                continue

        messages_or_text = last_attempt  # fall back to plain formatting

    if isinstance(messages_or_text, Sequence) and messages_or_text and isinstance(messages_or_text[0], dict):
        lines = []
        for message in messages_or_text:  # type: ignore[assignment]
            role = message.get("role", "user")
            content = message.get("content", "")
            lines.append(f"{role.upper()}: {content}")
        prompt = "\n".join(lines)
        if add_generation_prompt:
            prompt += "\nASSISTANT:"
    else:
        prompt = str(messages_or_text)

    encoded = tokenizer(prompt, return_tensors="pt")
    return encoded.input_ids


def _decode_generated(
    tokenizer: PreTrainedTokenizer,
    input_ids: torch.Tensor,
    generated: torch.Tensor,
    *,
    stop_reason: str,
    max_new_tokens: int,
    has_tail: bool = False,
    trailer_offset: int = -1,
) -> GenerationResult:
    gen_tokens = generated[0][input_ids.shape[-1] :]
    text = tokenizer.decode(gen_tokens, skip_special_tokens=True)
<<<<<<< HEAD
    used = int(gen_tokens.shape[-1])
    overflow = max(0, used - int(max_new_tokens))
    return GenerationResult(
        text=text,
        stop_reason=stop_reason,
        tokens_used=used,
        overflow_tokens=overflow,
=======
    return GenerationResult(
        text=text,
        stop_reason=stop_reason,
        tokens_used=int(gen_tokens.shape[-1]),
        overflow_tokens=max(0, int(gen_tokens.shape[-1]) - int(max_new_tokens)),
>>>>>>> 5fc0517a
        has_tail=has_tail,
        trailer_offset=trailer_offset,
        input_tokens=int(input_ids.shape[-1]),
        max_new_tokens=int(max_new_tokens),
<<<<<<< HEAD
        tokens_reserved=int(max_new_tokens),
    )


@torch.inference_mode()
def generate_with_trailer(
    model: PreTrainedModel,
    tokenizer: PreTrainedTokenizer,
    prompt: Sequence[Dict[str, str]] | str,
    *,
    body_token_budget: Optional[int] = None,
    trailer_token_budget: Optional[int] = None,
    max_new_tokens: Optional[int] = None,
    do_sample: bool = False,
    trailer_margin: int = DEFAULT_TRAILER_MARGIN,
    **generate_kwargs: Any,
) -> GenerationResult:
    input_ids = build_inputs(tokenizer, prompt, add_generation_prompt=True).to(model.device)
    attention_mask = torch.ones_like(input_ids)
    stopper = SuffixStopper(tokenizer, CTRL_SUFFIX)
    stopper.set_input_length(int(input_ids.shape[-1]))
    stopping = StoppingCriteriaList([stopper])

    if trailer_token_budget is None:
        trailer_token_budget = estimate_trailer_token_budget(tokenizer, margin=trailer_margin)
    trailer_token_budget = max(int(trailer_token_budget), 0)

    if body_token_budget is None:
        if max_new_tokens is not None:
            total = max(int(max_new_tokens), 0)
            body_token_budget = max(total - trailer_token_budget, 0)
        else:
            # Preserve historical behaviour (default total of 512 tokens).
            total_default = 512
            body_token_budget = max(total_default - trailer_token_budget, 0)
    body_token_budget = max(int(body_token_budget), 0)

    total_budget = int(body_token_budget + trailer_token_budget)
    generate_kwargs.pop("max_new_tokens", None)

    pad_token_id = tokenizer.pad_token_id or tokenizer.eos_token_id
    eos_token_id = tokenizer.eos_token_id

    generated = model.generate(
        input_ids=input_ids,
        attention_mask=attention_mask,
        max_new_tokens=total_budget,
=======
    )


@torch.inference_mode()
def generate_with_trailer(
    model: PreTrainedModel,
    tokenizer: PreTrainedTokenizer,
    prompt: Sequence[Dict[str, str]] | str,
    *,
    max_new_tokens: int = 512,
    do_sample: bool = False,
    **generate_kwargs: Any,
) -> GenerationResult:
    input_ids = build_inputs(tokenizer, prompt, add_generation_prompt=True).to(model.device)
    attention_mask = torch.ones_like(input_ids)
    stopper = SuffixStopper(tokenizer, CTRL_SUFFIX)
    stopping = StoppingCriteriaList([stopper])

    pad_token_id = tokenizer.pad_token_id or tokenizer.eos_token_id
    eos_token_id = tokenizer.eos_token_id

    generated = model.generate(
        input_ids=input_ids,
        attention_mask=attention_mask,
        max_new_tokens=int(max_new_tokens),
>>>>>>> 5fc0517a
        do_sample=bool(do_sample),
        stopping_criteria=stopping,
        pad_token_id=pad_token_id,
        eos_token_id=eos_token_id,
        **generate_kwargs,
<<<<<<< HEAD
=======
    )

    gen_tokens = generated[0][input_ids.shape[-1] :]
    eos_hit = bool(len(gen_tokens) and eos_token_id is not None and int(gen_tokens[-1]) == int(eos_token_id))
    stop_reason = "suffix" if stopper.triggered else ("eos" if eos_hit else "length")

    decoded = tokenizer.decode(gen_tokens, skip_special_tokens=True)
    has_tail = not decoded.endswith(CTRL_SUFFIX)
    trailer_offset = decoded.rfind("{") if decoded.endswith(CTRL_SUFFIX) else -1

    return GenerationResult(
        text=decoded,
        stop_reason=stop_reason,
        tokens_used=int(gen_tokens.shape[-1]),
        overflow_tokens=0,
        has_tail=has_tail,
        trailer_offset=trailer_offset,
        input_tokens=int(input_ids.shape[-1]),
        max_new_tokens=int(max_new_tokens),
>>>>>>> 5fc0517a
    )

    gen_tokens = generated[0][input_ids.shape[-1] :]
    tokens_used = int(gen_tokens.shape[-1])
    eos_hit = bool(tokens_used and eos_token_id is not None and int(gen_tokens[-1]) == int(eos_token_id))

    decoded = tokenizer.decode(gen_tokens, skip_special_tokens=True)
    trimmed = decoded.rstrip()
    suffix_at_end = trimmed.endswith(CTRL_SUFFIX) and trimmed == decoded
    has_tail = not suffix_at_end

    prefix_idx = decoded.rfind(CTRL_PREFIX)
    trailer_text = decoded[prefix_idx:] if prefix_idx != -1 else ""
    body_text = decoded[:prefix_idx] if prefix_idx != -1 else decoded

    trailer_offset = -1
    if suffix_at_end and prefix_idx != -1:
        trailer_offset = prefix_idx + len(CTRL_PREFIX)

<<<<<<< HEAD
    body_tokens = _token_length(tokenizer, body_text) if body_text else 0
    trailer_tokens = _token_length(tokenizer, trailer_text) if trailer_text else 0

    stop_reason: str
    if stopper.triggered:
        stop_reason = "suffix"
    elif tokens_used >= total_budget:
        stop_reason = "max_new_tokens"
    elif eos_hit:
        stop_reason = "eos_token"
    else:
        stop_reason = "unknown"

    overflow_tokens = max(0, tokens_used - total_budget)
    tokens_body_overflow = max(0, body_tokens - body_token_budget)
    tokens_trailer_overflow = max(0, trailer_tokens - trailer_token_budget)

    return GenerationResult(
        text=decoded,
        stop_reason=stop_reason,
        tokens_used=tokens_used,
        overflow_tokens=overflow_tokens,
        has_tail=has_tail,
        trailer_offset=trailer_offset,
        input_tokens=int(input_ids.shape[-1]),
        max_new_tokens=total_budget,
        body_budget=body_token_budget,
        trailer_budget=trailer_token_budget,
        tokens_reserved=total_budget,
        body_tokens=body_tokens,
        trailer_tokens=trailer_tokens,
        tokens_body_overflow=tokens_body_overflow,
        tokens_trailer_overflow=tokens_trailer_overflow,
        suffix_triggered=stopper.triggered,
    )


=======
>>>>>>> 5fc0517a
@torch.inference_mode()
def generate_json_only(
    tokenizer: PreTrainedTokenizer,
    model: PreTrainedModel,
    prompt_or_messages: Sequence[Dict[str, str]] | str,
    *,
    user_prompt: Optional[str] = None,
    decoding: Optional[Dict[str, Any]] = None,
    **legacy_kwargs: Any,
) -> GenerationResult:
    if isinstance(prompt_or_messages, Sequence) and prompt_or_messages and isinstance(prompt_or_messages[0], dict):
        messages = list(prompt_or_messages)  # type: ignore[arg-type]
    else:
        system_message = str(prompt_or_messages)
        user_message = str(user_prompt or "")
        messages = [
            {"role": "system", "content": system_message},
            {"role": "user", "content": user_message},
        ]

    decode_cfg: Dict[str, Any] = dict(decoding or {})
    decode_cfg.update(legacy_kwargs)

    max_new_tokens = int(decode_cfg.pop("max_new_tokens", 256))
    do_sample = bool(decode_cfg.pop("do_sample", False))
    temperature = float(decode_cfg.pop("temperature", 0.0)) if do_sample else 0.0
    top_p = decode_cfg.pop("top_p", None)
    top_k = decode_cfg.pop("top_k", None)

    input_ids = build_inputs(tokenizer, messages, add_generation_prompt=True).to(model.device)
    attention_mask = torch.ones_like(input_ids)

    generate_args: Dict[str, Any] = {
        "input_ids": input_ids,
        "attention_mask": attention_mask,
        "max_new_tokens": max_new_tokens,
        "do_sample": do_sample,
    }
    if do_sample and temperature:
        generate_args["temperature"] = float(temperature)
    if top_p is not None:
        generate_args["top_p"] = float(top_p)
    if top_k is not None:
        generate_args["top_k"] = int(top_k)
    generate_args.update(decode_cfg)

    pad_token_id = tokenizer.pad_token_id or tokenizer.eos_token_id
    eos_token_id = tokenizer.eos_token_id
    if pad_token_id is not None:
        generate_args.setdefault("pad_token_id", pad_token_id)
    if eos_token_id is not None:
        generate_args.setdefault("eos_token_id", eos_token_id)

    generated = model.generate(**generate_args)
    gen_tokens = generated[0][input_ids.shape[-1] :]
    eos_hit = bool(len(gen_tokens) and eos_token_id is not None and int(gen_tokens[-1]) == int(eos_token_id))
    stop_reason = "eos" if eos_hit else "length"

    return GenerationResult(
        text=tokenizer.decode(gen_tokens, skip_special_tokens=True),
        stop_reason=stop_reason,
        tokens_used=int(gen_tokens.shape[-1]),
        overflow_tokens=max(0, int(gen_tokens.shape[-1]) - max_new_tokens),
        has_tail=False,
        trailer_offset=-1,
        input_tokens=int(input_ids.shape[-1]),
        max_new_tokens=max_new_tokens,
    )


__all__ = [
    "TINY_REPO",
    "TINY_TOKENIZER",
    "GenerationResult",
<<<<<<< HEAD
    "estimate_trailer_token_budget",
=======
>>>>>>> 5fc0517a
    "SuffixStopper",
    "build_inputs",
    "generate_json_only",
    "generate_with_trailer",
    "load_causal_lm",
    "load_model_and_tokenizer",
    "_render_chat",
]<|MERGE_RESOLUTION|>--- conflicted
+++ resolved
@@ -36,51 +36,6 @@
 }
 
 
-<<<<<<< HEAD
-def _token_length(tokenizer: PreTrainedTokenizer, text: str) -> int:
-    try:
-        tokens = tokenizer.encode(text, add_special_tokens=False)
-    except TypeError:
-        tokens = tokenizer.encode(text)  # type: ignore[arg-type]
-    except Exception:
-        tokens = None
-
-    if isinstance(tokens, torch.Tensor):
-        return int(tokens.shape[-1])
-    if hasattr(tokens, "input_ids"):
-        candidate = getattr(tokens, "input_ids")
-        if hasattr(candidate, "shape"):
-            return int(candidate.shape[-1])
-        if hasattr(candidate, "__len__"):
-            return len(candidate)  # type: ignore[arg-type]
-    if isinstance(tokens, (list, tuple)):
-        return len(tokens)
-    if hasattr(tokens, "__len__"):
-        try:
-            return len(tokens)  # type: ignore[arg-type]
-        except TypeError:
-            return 0
-    return 0
-
-
-def estimate_trailer_token_budget(
-    tokenizer: PreTrainedTokenizer, *, margin: int = DEFAULT_TRAILER_MARGIN
-) -> int:
-    """Estimate trailer token budget for the CTRL envelope with configurable margin."""
-
-    base = getattr(tokenizer, "_ctrl_trailer_base_tokens", None)
-    if not isinstance(base, int):
-        base = _token_length(tokenizer, TRAILER_TEMPLATE)
-        if base == 0:
-            base = _token_length(tokenizer, " " + TRAILER_TEMPLATE)
-        setattr(tokenizer, "_ctrl_trailer_base_tokens", base)
-
-    margin = max(int(margin), 0)
-    return base + margin
-
-
-=======
->>>>>>> 5fc0517a
 class SuffixStopper(StoppingCriteria):
     """Stop generation once the token sequence ends with the CTRL suffix."""
 
@@ -91,20 +46,11 @@
             # Fallback for tokenizers that require a leading space
             self._suffix_ids = tokenizer.encode(" " + suffix, add_special_tokens=False)
         self.triggered = False
-<<<<<<< HEAD
-        self._input_length = 0
-=======
->>>>>>> 5fc0517a
 
     def __call__(self, input_ids: torch.LongTensor, scores: torch.FloatTensor, **_: Any) -> bool:
         if not self._suffix_ids:
             return False
         sequence = input_ids[0].tolist()
-<<<<<<< HEAD
-        if self._input_length:
-            sequence = sequence[self._input_length :]
-=======
->>>>>>> 5fc0517a
         if len(sequence) < len(self._suffix_ids):
             return False
         if sequence[-len(self._suffix_ids) :] == self._suffix_ids:
@@ -126,17 +72,6 @@
     trailer_offset: int
     input_tokens: int = 0
     max_new_tokens: int = 0
-<<<<<<< HEAD
-    body_budget: int = 0
-    trailer_budget: int = 0
-    tokens_reserved: int = 0
-    body_tokens: int = 0
-    trailer_tokens: int = 0
-    tokens_body_overflow: int = 0
-    tokens_trailer_overflow: int = 0
-    suffix_triggered: bool = False
-=======
->>>>>>> 5fc0517a
 
 
 def _resolve_dtype(dtype: Optional[str]) -> Optional[torch.dtype]:
@@ -309,74 +244,15 @@
 ) -> GenerationResult:
     gen_tokens = generated[0][input_ids.shape[-1] :]
     text = tokenizer.decode(gen_tokens, skip_special_tokens=True)
-<<<<<<< HEAD
-    used = int(gen_tokens.shape[-1])
-    overflow = max(0, used - int(max_new_tokens))
-    return GenerationResult(
-        text=text,
-        stop_reason=stop_reason,
-        tokens_used=used,
-        overflow_tokens=overflow,
-=======
     return GenerationResult(
         text=text,
         stop_reason=stop_reason,
         tokens_used=int(gen_tokens.shape[-1]),
         overflow_tokens=max(0, int(gen_tokens.shape[-1]) - int(max_new_tokens)),
->>>>>>> 5fc0517a
         has_tail=has_tail,
         trailer_offset=trailer_offset,
         input_tokens=int(input_ids.shape[-1]),
         max_new_tokens=int(max_new_tokens),
-<<<<<<< HEAD
-        tokens_reserved=int(max_new_tokens),
-    )
-
-
-@torch.inference_mode()
-def generate_with_trailer(
-    model: PreTrainedModel,
-    tokenizer: PreTrainedTokenizer,
-    prompt: Sequence[Dict[str, str]] | str,
-    *,
-    body_token_budget: Optional[int] = None,
-    trailer_token_budget: Optional[int] = None,
-    max_new_tokens: Optional[int] = None,
-    do_sample: bool = False,
-    trailer_margin: int = DEFAULT_TRAILER_MARGIN,
-    **generate_kwargs: Any,
-) -> GenerationResult:
-    input_ids = build_inputs(tokenizer, prompt, add_generation_prompt=True).to(model.device)
-    attention_mask = torch.ones_like(input_ids)
-    stopper = SuffixStopper(tokenizer, CTRL_SUFFIX)
-    stopper.set_input_length(int(input_ids.shape[-1]))
-    stopping = StoppingCriteriaList([stopper])
-
-    if trailer_token_budget is None:
-        trailer_token_budget = estimate_trailer_token_budget(tokenizer, margin=trailer_margin)
-    trailer_token_budget = max(int(trailer_token_budget), 0)
-
-    if body_token_budget is None:
-        if max_new_tokens is not None:
-            total = max(int(max_new_tokens), 0)
-            body_token_budget = max(total - trailer_token_budget, 0)
-        else:
-            # Preserve historical behaviour (default total of 512 tokens).
-            total_default = 512
-            body_token_budget = max(total_default - trailer_token_budget, 0)
-    body_token_budget = max(int(body_token_budget), 0)
-
-    total_budget = int(body_token_budget + trailer_token_budget)
-    generate_kwargs.pop("max_new_tokens", None)
-
-    pad_token_id = tokenizer.pad_token_id or tokenizer.eos_token_id
-    eos_token_id = tokenizer.eos_token_id
-
-    generated = model.generate(
-        input_ids=input_ids,
-        attention_mask=attention_mask,
-        max_new_tokens=total_budget,
-=======
     )
 
 
@@ -402,14 +278,11 @@
         input_ids=input_ids,
         attention_mask=attention_mask,
         max_new_tokens=int(max_new_tokens),
->>>>>>> 5fc0517a
         do_sample=bool(do_sample),
         stopping_criteria=stopping,
         pad_token_id=pad_token_id,
         eos_token_id=eos_token_id,
         **generate_kwargs,
-<<<<<<< HEAD
-=======
     )
 
     gen_tokens = generated[0][input_ids.shape[-1] :]
@@ -429,66 +302,9 @@
         trailer_offset=trailer_offset,
         input_tokens=int(input_ids.shape[-1]),
         max_new_tokens=int(max_new_tokens),
->>>>>>> 5fc0517a
-    )
-
-    gen_tokens = generated[0][input_ids.shape[-1] :]
-    tokens_used = int(gen_tokens.shape[-1])
-    eos_hit = bool(tokens_used and eos_token_id is not None and int(gen_tokens[-1]) == int(eos_token_id))
-
-    decoded = tokenizer.decode(gen_tokens, skip_special_tokens=True)
-    trimmed = decoded.rstrip()
-    suffix_at_end = trimmed.endswith(CTRL_SUFFIX) and trimmed == decoded
-    has_tail = not suffix_at_end
-
-    prefix_idx = decoded.rfind(CTRL_PREFIX)
-    trailer_text = decoded[prefix_idx:] if prefix_idx != -1 else ""
-    body_text = decoded[:prefix_idx] if prefix_idx != -1 else decoded
-
-    trailer_offset = -1
-    if suffix_at_end and prefix_idx != -1:
-        trailer_offset = prefix_idx + len(CTRL_PREFIX)
-
-<<<<<<< HEAD
-    body_tokens = _token_length(tokenizer, body_text) if body_text else 0
-    trailer_tokens = _token_length(tokenizer, trailer_text) if trailer_text else 0
-
-    stop_reason: str
-    if stopper.triggered:
-        stop_reason = "suffix"
-    elif tokens_used >= total_budget:
-        stop_reason = "max_new_tokens"
-    elif eos_hit:
-        stop_reason = "eos_token"
-    else:
-        stop_reason = "unknown"
-
-    overflow_tokens = max(0, tokens_used - total_budget)
-    tokens_body_overflow = max(0, body_tokens - body_token_budget)
-    tokens_trailer_overflow = max(0, trailer_tokens - trailer_token_budget)
-
-    return GenerationResult(
-        text=decoded,
-        stop_reason=stop_reason,
-        tokens_used=tokens_used,
-        overflow_tokens=overflow_tokens,
-        has_tail=has_tail,
-        trailer_offset=trailer_offset,
-        input_tokens=int(input_ids.shape[-1]),
-        max_new_tokens=total_budget,
-        body_budget=body_token_budget,
-        trailer_budget=trailer_token_budget,
-        tokens_reserved=total_budget,
-        body_tokens=body_tokens,
-        trailer_tokens=trailer_tokens,
-        tokens_body_overflow=tokens_body_overflow,
-        tokens_trailer_overflow=tokens_trailer_overflow,
-        suffix_triggered=stopper.triggered,
-    )
-
-
-=======
->>>>>>> 5fc0517a
+    )
+
+
 @torch.inference_mode()
 def generate_json_only(
     tokenizer: PreTrainedTokenizer,
@@ -563,10 +379,6 @@
     "TINY_REPO",
     "TINY_TOKENIZER",
     "GenerationResult",
-<<<<<<< HEAD
-    "estimate_trailer_token_budget",
-=======
->>>>>>> 5fc0517a
     "SuffixStopper",
     "build_inputs",
     "generate_json_only",

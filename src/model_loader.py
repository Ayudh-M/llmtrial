--- conflicted
+++ resolved
@@ -1,9 +1,5 @@
 from __future__ import annotations
 
-<<<<<<< HEAD
-from dataclasses import dataclass
-=======
->>>>>>> 79382046
 from typing import Any, Dict, List, Mapping, Optional, Sequence, Tuple
 
 from jinja2 import TemplateError
@@ -249,32 +245,6 @@
         gen_kwargs["top_k"] = int(top_k)
     gen_kwargs.update(extra)
 
-<<<<<<< HEAD
-    reserve = max(int(trailer_reserved_tokens or 0), 0)
-    if reserve == 0:
-        template = "<<<CTRL{\"tag\":\"[X]\",\"status\":\"Y\",\"intent\":\"Z\"}CTRL>>>"
-        reserve = max(len(tokenizer.encode(template, add_special_tokens=False)) * 2, 32)
-
-    configured_max = int(gen_kwargs.get("max_new_tokens", 256))
-    body_budget = max(configured_max - reserve, 0)
-    target_max_new = body_budget + reserve
-    gen_kwargs["max_new_tokens"] = max(target_max_new, 1)
-    gen_kwargs.setdefault("max_length", None)
-
-    stopping_list = gen_kwargs.pop("stopping_criteria", None)
-    if stop_on_trailer:
-        trailer_stop = ControlTrailerStoppingCriteria(tokenizer)
-        if stopping_list is None:
-            stopping_list = StoppingCriteriaList([trailer_stop])
-        else:
-            if not isinstance(stopping_list, StoppingCriteriaList):
-                stopping_list = StoppingCriteriaList(list(stopping_list))
-            stopping_list.append(trailer_stop)
-    if stopping_list is not None:
-        gen_kwargs["stopping_criteria"] = stopping_list
-
-=======
->>>>>>> 79382046
     if tokenizer.pad_token_id is not None:
         gen_kwargs.setdefault("pad_token_id", tokenizer.pad_token_id)
 
@@ -283,51 +253,7 @@
         attention_mask=attention_mask,
         **gen_kwargs,
     )
-<<<<<<< HEAD
-
-    generated = output[0]
-    input_length = input_ids.shape[-1]
-    new_token_count = max(generated.shape[-1] - input_length, 0)
-    if new_token_count:
-        generated_slice = generated[input_length:]
-        decoded = tokenizer.decode(generated_slice, skip_special_tokens=True)
-    else:
-        decoded = ""
-    eos_ids: Tuple[int, ...] = ()
-    eos_config = getattr(model.generation_config, "eos_token_id", None)
-    if isinstance(eos_config, (list, tuple)):
-        eos_ids = tuple(int(t) for t in eos_config)
-    elif isinstance(eos_config, int):
-        eos_ids = (int(eos_config),)
-
-    stop_reason = "unknown"
-    trailer_triggered = False
-    if stop_on_trailer:
-        trailer_triggered = bool(locals().get("trailer_stop") and trailer_stop.triggered)
-        if trailer_triggered:
-            stop_reason = "ctrl"
-
-    if stop_reason == "unknown" and eos_ids:
-        last_token = int(generated[-1].item())
-        if last_token in eos_ids:
-            stop_reason = "eos"
-
-    if stop_reason == "unknown" and new_token_count >= gen_kwargs["max_new_tokens"]:
-        stop_reason = "max_new_tokens"
-
-    return GenerationResult(
-        text=decoded,
-        stop_reason=stop_reason,
-        new_tokens=new_token_count,
-        input_tokens=input_length,
-        max_new_tokens=gen_kwargs["max_new_tokens"],
-        trailer_triggered=trailer_triggered,
-        body_budget=body_budget,
-        reserved_tokens=reserve,
-    )
-=======
     return tokenizer.decode(output[0], skip_special_tokens=True)
->>>>>>> 79382046
 
 
 def generate_json_only(

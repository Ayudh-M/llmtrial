from __future__ import annotations
from dataclasses import dataclass
from typing import List, Dict, Any, Tuple
import time
from .model_loader import load_causal_lm, generate_json_only, build_inputs, _render_chat
from .utils import parse_envelope
from .json_enforcer import validate_envelope, coerce_minimal_defaults
<<<<<<< HEAD
from .strategies import build_strategy
=======
from .strategies import REGISTRY as STRATS
from .pseudocode import augment_system_prompt
>>>>>>> d869eae7

@dataclass
class Agent:
    name: str
    role: str
    domain: str
    model_id: str
    system_prompt: str
    seed: int = 7
    max_new_tokens: int = 768
    strategy_id: str = "S1"

    def __post_init__(self):
        self.tok, self.model = load_causal_lm(self.model_id, seed=self.seed)
<<<<<<< HEAD
        self.strategy = build_strategy(self.strategy_id)
        self.cfg = self.strategy.agent_defaults
=======
        self.cfg = STRATS.get(self.strategy_id, STRATS["strategy-01"])
        self.system_prompt = augment_system_prompt(self.system_prompt)
>>>>>>> d869eae7

    def _build_user_prompt(self, task: str, transcript: List[Dict[str, Any]]) -> str:
        # Include last peer [CONTACT] or request.to_peer and any arbiter hint
        peer_msgs = []
        for e in reversed(transcript[-6:]):  # look back a few turns
            if isinstance(e, dict):
                r = e.get("role","")
                if r and r != self.role:
                    tags = set(e.get("tags", []))
                    if "[CONTACT]" in tags or e.get("status") == "NEED_PEER":
                        req = (e.get("request") or {}).get("to_peer", "")
                        if req:
                            peer_msgs.append(f"Peer says: {req}")
                            break
                if e.get("role") == "arbiter":
                    peer_msgs.append(f"Arbiter: {e.get('public_message','')}")
                    break
        if peer_msgs:
            return task.strip() + "\n\n" + "\n".join(peer_msgs)
        return task

    def _gen_once(self, user_prompt: str, max_new_tokens: int) -> Tuple[Dict[str,Any] | None, str]:
        raw = generate_json_only(self.tok, self.model, self.system_prompt, user_prompt,
                                 max_new_tokens=max_new_tokens,
                                 do_sample=not self.cfg.greedy,
                                 temperature=0.7 if not self.cfg.greedy else 0.0,
                                 top_p=0.95 if not self.cfg.greedy else 1.0)
        obj, err = parse_envelope(raw)
        return obj, raw

    def step(self, task: str, transcript: List[Dict[str, Any]]) -> Tuple[Dict[str,Any], str]:
        user_prompt = self._build_user_prompt(task, transcript)
        # Self-consistency k samples if configured
        candidates: List[Tuple[Dict[str,Any], str]] = []
        k = max(1, int(self.cfg.k_samples))
        for _ in range(k):
            obj, raw = self._gen_once(user_prompt, max_new_tokens=min(self.max_new_tokens, self.cfg.max_new_tokens))
            if obj:
                candidates.append((obj, raw))
                if k == 1:
                    break
        if not candidates:
            # one retry with an explicit JSON reminder
            reminder = user_prompt + "\n\nIMPORTANT: Emit a single valid JSON object matching the agreed envelope. No prose."
            obj, raw = self._gen_once(reminder, max_new_tokens=min(self.max_new_tokens, self.cfg.max_new_tokens))
            if not obj:
                fb = {
                    "role": self.role,
                    "domain": self.domain,
                    "task_understanding": "Parse error; requesting clarification.",
                    "public_message": "[CONTACT] JSON parse error; please restate or simplify.",
                    "artifact": {"type": "results", "content": {}},
                    "needs_from_peer": ["Re-send last artifact in simpler structure"],
                    "handoff_to": "peer",
                    "status": "NEED_PEER",
                    "tags": ["[CONTACT]"],
                    "request": {"to_peer": "Please restate your last message as valid JSON matching the agreed envelope."},
                    "meta": {"strategy_id": self.strategy_id},
                    "final_solution": {"canonical_text": "", "sha256": ""}
                }
                return fb, raw or ""
            candidates.append((obj, raw))
        # If multiple, pick the first SOLVED else first
        best_obj, best_raw = None, ""
        for obj, raw in candidates:
            if (obj.get("status") == "SOLVED"):
                best_obj, best_raw = obj, raw; break
        if best_obj is None:
            best_obj, best_raw = candidates[0]
        # Ensure meta/strategy_id present
        best_obj.setdefault("meta", {}).setdefault("strategy_id", self.strategy_id)
        # Estimate tokens (prompt/gen) for logging
        try:
            prompt_text = _render_chat(self.tok, self.system_prompt, user_prompt)
            prompt_tokens = len(self.tok(prompt_text).input_ids)
            gen_tokens = max(0, len(self.tok(best_raw).input_ids) - prompt_tokens)
            best_obj.setdefault("meta", {}).setdefault("token_estimate", {"prompt": prompt_tokens, "gen": gen_tokens})
        except Exception:
            pass
        # role/domain defaults
        best_obj.setdefault("role", self.role)
        best_obj.setdefault("domain", self.domain)
        # protocol keys
        best_obj.setdefault("tags", [])
        best_obj.setdefault("request", {"to_peer": None})
        fs = best_obj.get("final_solution", {}) or {}
        fs.setdefault("sha256","")
        best_obj["final_solution"] = fs
        # JSON Schema validation (soft enforcement)
        try:
            import os
            schema_path = os.path.join(os.path.dirname(os.path.dirname(__file__)), "schemas", "envelope.schema.json")
            ok, errs = validate_envelope(best_obj, schema_path)
            if not ok:
                # try minimal coercion, then revalidate once
                best_obj = coerce_minimal_defaults(best_obj)
                ok2, errs2 = validate_envelope(best_obj, schema_path)
                if not ok2:
                    # attach validation errors to meta for observability
                    best_obj.setdefault("meta", {}).setdefault("validation_errors", errs2 or errs)
        except Exception:
            pass
        return best_obj, best_raw<|MERGE_RESOLUTION|>--- conflicted
+++ resolved
@@ -5,12 +5,8 @@
 from .model_loader import load_causal_lm, generate_json_only, build_inputs, _render_chat
 from .utils import parse_envelope
 from .json_enforcer import validate_envelope, coerce_minimal_defaults
-<<<<<<< HEAD
-from .strategies import build_strategy
-=======
 from .strategies import REGISTRY as STRATS
 from .pseudocode import augment_system_prompt
->>>>>>> d869eae7
 
 @dataclass
 class Agent:
@@ -25,13 +21,8 @@
 
     def __post_init__(self):
         self.tok, self.model = load_causal_lm(self.model_id, seed=self.seed)
-<<<<<<< HEAD
-        self.strategy = build_strategy(self.strategy_id)
-        self.cfg = self.strategy.agent_defaults
-=======
         self.cfg = STRATS.get(self.strategy_id, STRATS["strategy-01"])
         self.system_prompt = augment_system_prompt(self.system_prompt)
->>>>>>> d869eae7
 
     def _build_user_prompt(self, task: str, transcript: List[Dict[str, Any]]) -> str:
         # Include last peer [CONTACT] or request.to_peer and any arbiter hint

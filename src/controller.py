from __future__ import annotations
from typing import Dict, Any, Tuple, Optional, List, Callable
from collections import Counter
from dataclasses import asdict
from typing import Dict, Any, Tuple, Optional, List

from jsonschema import Draft7Validator
import inspect
from functools import lru_cache


from .strategies import Strategy
from pydantic import ValidationError

from .schemas import Envelope
from .canonicalize import canonicalize_for_hash
<<<<<<< HEAD
from .utils import sha256_hex
from .sanitize import repair_envelope
from .dsl import DSLValidator, DSLValidationError, DSLParseResult

=======
from .utils import sha256_hex, parse_acl_message, ACLParseError
from .utils import sha256_hex
from .sanitize import repair_envelope
from .json_enforcer import validate_envelope
from .strategies import Strategy
from .validators import get_validator


@lru_cache(None)
def _step_accepts_preparation(agent_cls) -> bool:
    try:
        sig = inspect.signature(agent_cls.step)
    except (TypeError, ValueError):
        return False
    for param in sig.parameters.values():
        if param.kind == inspect.Parameter.VAR_KEYWORD:
            return True
        if param.name == "preparation" and param.kind in (
            inspect.Parameter.POSITIONAL_OR_KEYWORD,
            inspect.Parameter.KEYWORD_ONLY,
        ):
            return True
    return False


def _strategy_for(agent) -> Strategy:
    strat = getattr(agent, "strategy", None)
    return strat if isinstance(strat, Strategy) else Strategy(name=getattr(agent, "name", "agent"))


def _call_step(agent, task: str, transcript: List[Dict[str, Any]], preparation: Dict[str, Any]):
    if _step_accepts_preparation(type(agent)):
        return agent.step(task, transcript, preparation=preparation)
    return agent.step(task, transcript)
from .pseudocode import validate_and_normalise_pseudocode, PseudocodeValidationError
>>>>>>> e9a0ed02

def _checked(
    env_dict: Dict[str, Any],
    dsl_validator: Optional[DSLValidator],
) -> Tuple[Envelope, Dict[str, Any], Optional[DSLParseResult]]:
    candidate = dict(env_dict) if isinstance(env_dict, dict) else {}
    try:
        env = Envelope.model_validate(candidate)
    except ValidationError:
        repaired = repair_envelope(candidate)
        env = Envelope.model_validate(repaired)
        candidate = repaired
    else:
        candidate = dict(candidate)

    parsed: Optional[DSLParseResult] = None
    if dsl_validator is not None:
        try:
            parsed = dsl_validator.validate(candidate)
        except DSLValidationError as exc:
            if exc.envelope is None:
                exc.envelope = candidate
            raise
    return env, dict(candidate), parsed



def _apply_pseudocode(env: Envelope) -> Envelope:
    fs = env.final_solution
    if fs and isinstance(fs.canonical_text, str) and fs.canonical_text.strip():
        try:
            normalized, final_return = validate_and_normalise_pseudocode(fs.canonical_text)
            fs.canonical_text = normalized
            setattr(fs, "return_value", final_return)
        except PseudocodeValidationError as exc:
            setattr(fs, "return_value", "")
            env.content = env.content or {}
            env.content.setdefault("pseudocode_error", str(exc))
    return env


def _final_return_value(env: Envelope) -> Optional[str]:
    if env.final_solution is None:
        return None
    ret = getattr(env.final_solution, "return_value", None)
    if isinstance(ret, str) and ret.strip():
        return ret.strip()
    text = env.final_solution.canonical_text or ""
    return text.strip() or None

def _canon_and_hash(text: str, kind: Optional[str]) -> Tuple[str, str]:
    c = canonicalize_for_hash(text or "", kind)
    return c, sha256_hex(c)

<<<<<<< HEAD

=======
def _parse_intent(actor_label: str, env: Envelope):
    content = env.content or {}
    if content is None:
        return None
    if not isinstance(content, dict):
        raise ValueError(f"Agent {actor_label} content must be an object with an 'acl' field.")
    acl = content.get("acl")
    if acl is None:
        return None
    try:
        return parse_acl_message(acl)
    except ACLParseError as exc:
        raise ValueError(f"Invalid ACL message from agent {actor_label}: {exc}") from exc


def _intent_summary(intent_counts: Dict[str, Counter]) -> Dict[str, Any]:
    return {"intent_counts": {actor: dict(counter) for actor, counter in intent_counts.items()}}
>>>>>>> e9a0ed02
def _handshake_accept(prev_env: Envelope, curr_env: Envelope, kind: Optional[str]) -> Optional[str]:
    """If curr_env is a SOLVED+ACCEPT that copies prev_env's canonical result, return canonical; else None."""
    try:
<<<<<<< HEAD
        if (
            curr_env.tag == "[SOLVED]"
            and curr_env.status == "SOLVED"
            and curr_env.content
            and str(curr_env.content.get("verdict", "")).upper() == "ACCEPT"
            and curr_env.final_solution
            and prev_env.final_solution
        ):
            ca = canonicalize_for_hash(prev_env.final_solution.canonical_text, kind)
            cb = canonicalize_for_hash(curr_env.final_solution.canonical_text, kind)
=======
        if curr_env.tag == "[SOLVED]" and curr_env.status == "SOLVED" and curr_env.content and            str(curr_env.content.get("verdict", "")).upper() == "ACCEPT" and curr_env.final_solution and prev_env.final_solution:
            prev_return = _final_return_value(prev_env) or ""
            curr_return = _final_return_value(curr_env) or ""
            ca = canonicalize_for_hash(prev_return, kind)
            cb = canonicalize_for_hash(curr_return, kind)
>>>>>>> e9a0ed02
            if ca == cb and ca != "":
                return ca
    except Exception:
        pass
    return None

<<<<<<< HEAD
=======
def _enforce_schema(env: Envelope, validator: Optional[Draft7Validator], actor: str, round_no: int) -> None:
    if not validator:
        return
    ok, errors = validate_envelope(env.model_dump(exclude_none=True), validator)
    if ok:
        return
    details = "; ".join(errors) if errors else "unknown validation error"
    raise ValueError(f"Schema validation failed for {actor} on round {round_no}: {details}")
def _prepare_text_turn(obj: Any, validator: Optional[Callable[[str], str]]) -> Dict[str, Any]:
    if isinstance(obj, dict):
        text = obj.get("text") or obj.get("message") or obj.get("content") or ""
        final = obj.get("final_solution") or obj.get("final_answer")
        meta = obj.get("meta") if isinstance(obj.get("meta"), dict) else {}
    else:
        text = str(obj or "")
        final = None
        meta = {}

    if validator:
        try:
            text = validator(text)
        except ValueError:
            text = text.strip()
    else:
        text = text.strip()

    final_text = ""
    if isinstance(final, dict):
        final_text = str(final.get("canonical_text") or final.get("text") or "").strip()
    elif isinstance(final, str):
        final_text = final.strip()

    fs = {"canonical_text": final_text} if final_text else None
    payload = {"text": text}
    if fs:
        payload["final_solution"] = fs
    if meta:
        payload["meta"] = meta
    return payload

>>>>>>> e9a0ed02

def run_controller(
    task: str,
    agent_a,
    agent_b,
    max_rounds: int = 8,
    kind: Optional[str] = None,
<<<<<<< HEAD
    dsl_validator: Optional[DSLValidator] = None,
) -> Dict[str, Any]:
    transcript: List[Dict[str, Any]] = []
    dsl_trace: List[Dict[str, Any]] = []
=======
    schema_validator: Optional[Draft7Validator] = None,
) -> Dict[str, Any]:
    strategy: Optional[Strategy] = None,
) -> Dict[str, Any]:
    transcript: List[Dict[str, Any]] = []
    text_mode = bool(strategy and not strategy.envelope_required)
    validator: Optional[Callable[[str], str]] = None
    if text_mode and strategy and strategy.validator_id:
        validator = get_validator(strategy.validator_id, strategy.validator_params)

    last_a: Optional[Any] = None
    last_b: Optional[Any] = None

def run_controller(task: str, agent_a, agent_b, max_rounds: int = 8, kind: Optional[str] = None) -> Dict[str, Any]:
    transcript: List[Dict[str, Any]] = []
    solved_text: Dict[str, Optional[str]] = {"a": None, "b": None}
    intent_counts: Dict[str, Counter] = {"a": Counter(), "b": Counter()}

    def maybe_finish(round_idx: int) -> Optional[Dict[str, Any]]:
        text_a = solved_text.get("a")
        text_b = solved_text.get("b")
        if text_a and text_b:
            ca, ha = _canon_and_hash(text_a, kind)
            cb, hb = _canon_and_hash(text_b, kind)
            if ca == cb and ca != "":
                return {
                    "status": "CONSENSUS",
                    "rounds": round_idx,
                    "canonical_text": ca,
                    "sha256": ha,
                    "transcript": transcript,
                    "analytics": _intent_summary(intent_counts),
                }
        return None
>>>>>>> e9a0ed02
    last_a: Optional[Envelope] = None
    last_b: Optional[Envelope] = None
    strategy: Optional[Strategy] = None

    strat_a = getattr(agent_a, "strategy", None)
    strat_b = getattr(agent_b, "strategy", None)
    if strat_a is not None and strat_a is strat_b:
        strategy = strat_a

    controller_ctx: Dict[str, Any] = {"task": task, "kind": kind, "transcript": transcript}

    strategy_a = _strategy_for(agent_a)
    strategy_b = _strategy_for(agent_b)
    eff_max_rounds = min(max_rounds, strategy_a.max_rounds or max_rounds, strategy_b.max_rounds or max_rounds)

    for r in range(1, eff_max_rounds + 1):
        # Agent A step
        prep_a = strategy_a.prepare_prompt(
            task,
            transcript,
            actor="a",
            agent_name=getattr(agent_a, "name", "agent_a"),
        )
        env_a_raw, raw_a = _call_step(agent_a, task, transcript, prep_a)
        env_a_checked = _checked(env_a_raw)
        validation_a = strategy_a.validate_message(
            env_a_checked,
            raw=raw_a,
            original=env_a_raw,
            transcript=transcript,
            actor="a",
            agent_name=getattr(agent_a, "name", "agent_a"),
        )
        env_a_processed, post_meta_a = strategy_a.postprocess(
            env_a_checked,
            raw=raw_a,
            validation=validation_a,
            transcript=transcript,
            actor="a",
            agent_name=getattr(agent_a, "name", "agent_a"),
        )
        env_a = env_a_processed if isinstance(env_a_processed, Envelope) else _checked(env_a_processed)
        stop_a, reason_a = strategy_a.should_stop(
            env_a,
            validation=validation_a,
            transcript=transcript,
            actor="a",
            agent_name=getattr(agent_a, "name", "agent_a"),
        )
        transcript.append(
            {
                "r": r,
                "actor": "a",
                "envelope": env_a.model_dump(),
                "raw": raw_a,
                "strategy": {
                    "name": strategy_a.name,
                    "max_rounds": strategy_a.max_rounds,
                    "decoding": strategy_a.decoding,
                    "metadata": getattr(strategy_a, "metadata", {}),
                    "hooks": {
                        "prepare": prep_a,
                        "validation": validation_a,
                        "postprocess": post_meta_a,
                        "should_stop": {"stop": stop_a, "reason": reason_a},
                    },
                },
            }
        )

        # Agent B step
        prep_b = strategy_b.prepare_prompt(
            task,
            transcript,
            actor="b",
            agent_name=getattr(agent_b, "name", "agent_b"),
        )
        env_b_raw, raw_b = _call_step(agent_b, task, transcript, prep_b)
        env_b_checked = _checked(env_b_raw)
        validation_b = strategy_b.validate_message(
            env_b_checked,
            raw=raw_b,
            original=env_b_raw,
            transcript=transcript,
            actor="b",
            agent_name=getattr(agent_b, "name", "agent_b"),
        )
        env_b_processed, post_meta_b = strategy_b.postprocess(
            env_b_checked,
            raw=raw_b,
            validation=validation_b,
            transcript=transcript,
            actor="b",
            agent_name=getattr(agent_b, "name", "agent_b"),
        )
        env_b = env_b_processed if isinstance(env_b_processed, Envelope) else _checked(env_b_processed)
        stop_b, reason_b = strategy_b.should_stop(
            env_b,
            validation=validation_b,
            transcript=transcript,
            actor="b",
            agent_name=getattr(agent_b, "name", "agent_b"),
        )
        transcript.append(
            {
                "r": r,
                "actor": "b",
                "envelope": env_b.model_dump(),
                "raw": raw_b,
                "strategy": {
                    "name": strategy_b.name,
                    "max_rounds": strategy_b.max_rounds,
                    "decoding": strategy_b.decoding,
                    "metadata": getattr(strategy_b, "metadata", {}),
                    "hooks": {
                        "prepare": prep_b,
                        "validation": validation_b,
                        "postprocess": post_meta_b,
                        "should_stop": {"stop": stop_b, "reason": reason_b},
                    },
                },
            }
        )
    for r in range(1, max_rounds + 1):
        if strategy:
            controller_ctx["round"] = r
            controller_ctx["transcript"] = transcript
            strategy.apply_pre_round_hooks(controller_ctx)

        # Agent A step
        env_a_raw, _ = agent_a.step(task, transcript)
<<<<<<< HEAD
        try:
            env_a, env_a_data, parse_a = _checked(env_a_raw, dsl_validator)
        except DSLValidationError as err:
            envelope = err.envelope if isinstance(err.envelope, dict) else {}
            transcript.append({"r": r, "actor": "a", "envelope": envelope, "errors": list(err.errors)})
            if dsl_validator is not None:
                dsl_trace.append({
                    "round": r,
                    "actor": "a",
                    "errors": list(err.errors),
                    "grammar_sha256": dsl_validator.grammar_sha256,
                })
            return {
                "status": "INVALID_DSL",
                "rounds": r,
                "offender": "a",
                "errors": list(err.errors),
                "transcript": transcript,
                "dsl_trace": dsl_trace,
                "final_message": None,
            }
        transcript.append({"r": r, "actor": "a", "envelope": env_a_data})
        if parse_a is not None:
            dsl_trace.append(parse_a.to_trace_entry(r, "a"))

        # Agent B step
        env_b_raw, _ = agent_b.step(task, transcript)
        try:
            env_b, env_b_data, parse_b = _checked(env_b_raw, dsl_validator)
        except DSLValidationError as err:
            envelope = err.envelope if isinstance(err.envelope, dict) else {}
            transcript.append({"r": r, "actor": "b", "envelope": envelope, "errors": list(err.errors)})
            if dsl_validator is not None:
                dsl_trace.append({
                    "round": r,
                    "actor": "b",
                    "errors": list(err.errors),
                    "grammar_sha256": dsl_validator.grammar_sha256,
                })
            return {
                "status": "INVALID_DSL",
                "rounds": r,
                "offender": "b",
                "errors": list(err.errors),
                "transcript": transcript,
                "dsl_trace": dsl_trace,
                "final_message": None,
            }
        transcript.append({"r": r, "actor": "b", "envelope": env_b_data})
        if parse_b is not None:
            dsl_trace.append(parse_b.to_trace_entry(r, "b"))
=======
        if text_mode:
            env_a = _prepare_text_turn(env_a_raw, validator)
            transcript.append({"r": r, "actor": "a", "envelope": env_a})
        else:
            env_a = _checked(env_a_raw)
            transcript.append({"r": r, "actor": "a", "envelope": env_a.model_dump()})

        # Agent B step
        env_b_raw, _ = agent_b.step(task, transcript)
        if text_mode:
            env_b = _prepare_text_turn(env_b_raw, validator)
            transcript.append({"r": r, "actor": "b", "envelope": env_b})
        else:
            env_b = _checked(env_b_raw)
            transcript.append({"r": r, "actor": "b", "envelope": env_b.model_dump()})

        if text_mode:
            final_a = (env_a.get("final_solution") or {}).get("canonical_text") if isinstance(env_a, dict) else None
            final_b = (env_b.get("final_solution") or {}).get("canonical_text") if isinstance(env_b, dict) else None
            if final_a and final_b:
                ca, ha = _canon_and_hash(final_a, kind)
                cb, hb = _canon_and_hash(final_b, kind)
                if ca == cb and ca != "":
                    return {
                        "status": "CONSENSUS",
                        "rounds": r,
                        "canonical_text": ca,
                        "sha256": ha,
                        "transcript": transcript,
                    }
        else:
            # Handshake acceptance paths (either direction)
            if last_b:
                canon = _handshake_accept(last_b, env_a, kind)
                if canon is not None:
                    c, h = _canon_and_hash(canon, kind)
                    return {"status": "CONSENSUS", "rounds": r, "canonical_text": c, "sha256": h, "transcript": transcript}
            if last_a:
                canon = _handshake_accept(last_a, env_b, kind)
                if canon is not None:
                    c, h = _canon_and_hash(canon, kind)
                    return {"status": "CONSENSUS", "rounds": r, "canonical_text": c, "sha256": h, "transcript": transcript}

            # Equality fallback if both produced final solutions this round
            final_a = env_a.final_solution.canonical_text if (env_a.final_solution and env_a.final_solution.canonical_text) else None
            final_b = env_b.final_solution.canonical_text if (env_b.final_solution and env_b.final_solution.canonical_text) else None
            if final_a and final_b:
                ca, ha = _canon_and_hash(final_a, kind)
                cb, hb = _canon_and_hash(final_b, kind)
                if ca == cb and ca != "":
                    return {"status": "CONSENSUS", "rounds": r, "canonical_text": ca, "sha256": ha, "transcript": transcript}
        env_a = _checked(env_a_raw)
        _enforce_schema(env_a, schema_validator, getattr(agent_a, "name", "agent_a"), r)
        transcript.append({"r": r, "actor": "a", "envelope": env_a.model_dump()})
        parsed_a = _parse_intent("A", env_a)
        if parsed_a:
            intent_counts["a"][parsed_a.intent] += 1
        transcript.append({
            "r": r,
            "actor": "a",
            "intent": parsed_a.intent if parsed_a else None,
            "acl": asdict(parsed_a) if parsed_a else None,
            "envelope": env_a.model_dump(),
        })
        if env_a.is_solved() and parsed_a and parsed_a.intent == "SOLVED":
            solved_text["a"] = env_a.final_solution.canonical_text or ""
        else:
            solved_text["a"] = None

        maybe = maybe_finish(r)
        if maybe:
            return maybe

        # Agent B step
        env_b_raw, _ = agent_b.step(task, transcript)
        env_b = _checked(env_b_raw)
        _enforce_schema(env_b, schema_validator, getattr(agent_b, "name", "agent_b"), r)
        parsed_b = _parse_intent("B", env_b)
        if parsed_b:
            intent_counts["b"][parsed_b.intent] += 1
        transcript.append({
            "r": r,
            "actor": "b",
            "intent": parsed_b.intent if parsed_b else None,
            "acl": asdict(parsed_b) if parsed_b else None,
            "envelope": env_b.model_dump(),
        })
        if env_b.is_solved() and parsed_b and parsed_b.intent == "SOLVED":
            solved_text["b"] = env_b.final_solution.canonical_text or ""
        else:
            solved_text["b"] = None
        env_a = _apply_pseudocode(_checked(env_a_raw))
        transcript.append({"r": r, "actor": "a", "envelope": env_a.model_dump()})

        # Agent B step
        env_b_raw, _ = agent_b.step(task, transcript)
        env_b = _apply_pseudocode(_checked(env_b_raw))
        transcript.append({"r": r, "actor": "b", "envelope": env_b.model_dump()})
>>>>>>> e9a0ed02

        if strategy:
            controller_ctx["transcript"] = transcript
            strategy.apply_controller_behaviors(controller_ctx)

        # Handshake acceptance paths (either direction)
        if last_b:
            canon = _handshake_accept(last_b, env_a, kind)
            if canon is not None:
                c, h = _canon_and_hash(canon, kind)
                final_message = None
                if parse_a is not None:
                    final_message = {
                        "actor": "a",
                        "round": r,
                        "envelope": env_a_data,
                        "dsl": parse_a.to_trace_entry(r, "a"),
                    }
                return {
                    "status": "CONSENSUS",
                    "rounds": r,
                    "canonical_text": c,
                    "sha256": h,
                    "transcript": transcript,
                    "dsl_trace": dsl_trace,
                    "final_message": final_message,
                }
        if last_a:
            canon = _handshake_accept(last_a, env_b, kind)
            if canon is not None:
                c, h = _canon_and_hash(canon, kind)
                final_message = None
                if parse_b is not None:
                    final_message = {
                        "actor": "b",
                        "round": r,
                        "envelope": env_b_data,
                        "dsl": parse_b.to_trace_entry(r, "b"),
                    }
                return {
                    "status": "CONSENSUS",
                    "rounds": r,
                    "canonical_text": c,
                    "sha256": h,
                    "transcript": transcript,
                    "dsl_trace": dsl_trace,
                    "final_message": final_message,
                }

        # Equality fallback if both produced final solutions this round
<<<<<<< HEAD
        final_a = (
            env_a.final_solution.canonical_text
            if (env_a.final_solution and env_a.final_solution.canonical_text)
            else None
        )
        final_b = (
            env_b.final_solution.canonical_text
            if (env_b.final_solution and env_b.final_solution.canonical_text)
            else None
        )
=======
        final_a = _final_return_value(env_a)
        final_b = _final_return_value(env_b)
>>>>>>> e9a0ed02
        if final_a and final_b:
            ca, ha = _canon_and_hash(final_a, kind)
            cb, hb = _canon_and_hash(final_b, kind)
            if ca == cb and ca != "":
                final_message = None
                if parse_b is not None:
                    final_message = {
                        "actor": "b",
                        "round": r,
                        "envelope": env_b_data,
                        "dsl": parse_b.to_trace_entry(r, "b"),
                    }
                elif parse_a is not None:
                    final_message = {
                        "actor": "a",
                        "round": r,
                        "envelope": env_a_data,
                        "dsl": parse_a.to_trace_entry(r, "a"),
                    }
                return {
                    "status": "CONSENSUS",
                    "rounds": r,
                    "canonical_text": ca,
                    "sha256": ha,
                    "transcript": transcript,
                    "dsl_trace": dsl_trace,
                    "final_message": final_message,
                }

        maybe = maybe_finish(r)
        if maybe:
            return maybe

    return {
        "status": "NO_CONSENSUS",
        "rounds": max_rounds,
        "transcript": transcript,
<<<<<<< HEAD
        "dsl_trace": dsl_trace,
        "final_message": None,
=======
        "analytics": _intent_summary(intent_counts),
>>>>>>> e9a0ed02
    }<|MERGE_RESOLUTION|>--- conflicted
+++ resolved
@@ -14,12 +14,9 @@
 
 from .schemas import Envelope
 from .canonicalize import canonicalize_for_hash
-<<<<<<< HEAD
 from .utils import sha256_hex
 from .sanitize import repair_envelope
 from .dsl import DSLValidator, DSLValidationError, DSLParseResult
-
-=======
 from .utils import sha256_hex, parse_acl_message, ACLParseError
 from .utils import sha256_hex
 from .sanitize import repair_envelope
@@ -55,7 +52,7 @@
         return agent.step(task, transcript, preparation=preparation)
     return agent.step(task, transcript)
 from .pseudocode import validate_and_normalise_pseudocode, PseudocodeValidationError
->>>>>>> e9a0ed02
+
 
 def _checked(
     env_dict: Dict[str, Any],
@@ -110,9 +107,7 @@
     c = canonicalize_for_hash(text or "", kind)
     return c, sha256_hex(c)
 
-<<<<<<< HEAD
-
-=======
+
 def _parse_intent(actor_label: str, env: Envelope):
     content = env.content or {}
     if content is None:
@@ -130,11 +125,9 @@
 
 def _intent_summary(intent_counts: Dict[str, Counter]) -> Dict[str, Any]:
     return {"intent_counts": {actor: dict(counter) for actor, counter in intent_counts.items()}}
->>>>>>> e9a0ed02
 def _handshake_accept(prev_env: Envelope, curr_env: Envelope, kind: Optional[str]) -> Optional[str]:
     """If curr_env is a SOLVED+ACCEPT that copies prev_env's canonical result, return canonical; else None."""
     try:
-<<<<<<< HEAD
         if (
             curr_env.tag == "[SOLVED]"
             and curr_env.status == "SOLVED"
@@ -145,21 +138,17 @@
         ):
             ca = canonicalize_for_hash(prev_env.final_solution.canonical_text, kind)
             cb = canonicalize_for_hash(curr_env.final_solution.canonical_text, kind)
-=======
         if curr_env.tag == "[SOLVED]" and curr_env.status == "SOLVED" and curr_env.content and            str(curr_env.content.get("verdict", "")).upper() == "ACCEPT" and curr_env.final_solution and prev_env.final_solution:
             prev_return = _final_return_value(prev_env) or ""
             curr_return = _final_return_value(curr_env) or ""
             ca = canonicalize_for_hash(prev_return, kind)
             cb = canonicalize_for_hash(curr_return, kind)
->>>>>>> e9a0ed02
             if ca == cb and ca != "":
                 return ca
     except Exception:
         pass
     return None
 
-<<<<<<< HEAD
-=======
 def _enforce_schema(env: Envelope, validator: Optional[Draft7Validator], actor: str, round_no: int) -> None:
     if not validator:
         return
@@ -200,7 +189,6 @@
         payload["meta"] = meta
     return payload
 
->>>>>>> e9a0ed02
 
 def run_controller(
     task: str,
@@ -208,12 +196,10 @@
     agent_b,
     max_rounds: int = 8,
     kind: Optional[str] = None,
-<<<<<<< HEAD
     dsl_validator: Optional[DSLValidator] = None,
 ) -> Dict[str, Any]:
     transcript: List[Dict[str, Any]] = []
     dsl_trace: List[Dict[str, Any]] = []
-=======
     schema_validator: Optional[Draft7Validator] = None,
 ) -> Dict[str, Any]:
     strategy: Optional[Strategy] = None,
@@ -248,7 +234,6 @@
                     "analytics": _intent_summary(intent_counts),
                 }
         return None
->>>>>>> e9a0ed02
     last_a: Optional[Envelope] = None
     last_b: Optional[Envelope] = None
     strategy: Optional[Strategy] = None
@@ -380,7 +365,6 @@
 
         # Agent A step
         env_a_raw, _ = agent_a.step(task, transcript)
-<<<<<<< HEAD
         try:
             env_a, env_a_data, parse_a = _checked(env_a_raw, dsl_validator)
         except DSLValidationError as err:
@@ -432,7 +416,6 @@
         transcript.append({"r": r, "actor": "b", "envelope": env_b_data})
         if parse_b is not None:
             dsl_trace.append(parse_b.to_trace_entry(r, "b"))
-=======
         if text_mode:
             env_a = _prepare_text_turn(env_a_raw, validator)
             transcript.append({"r": r, "actor": "a", "envelope": env_a})
@@ -531,7 +514,6 @@
         env_b_raw, _ = agent_b.step(task, transcript)
         env_b = _apply_pseudocode(_checked(env_b_raw))
         transcript.append({"r": r, "actor": "b", "envelope": env_b.model_dump()})
->>>>>>> e9a0ed02
 
         if strategy:
             controller_ctx["transcript"] = transcript
@@ -582,7 +564,6 @@
                 }
 
         # Equality fallback if both produced final solutions this round
-<<<<<<< HEAD
         final_a = (
             env_a.final_solution.canonical_text
             if (env_a.final_solution and env_a.final_solution.canonical_text)
@@ -593,10 +574,8 @@
             if (env_b.final_solution and env_b.final_solution.canonical_text)
             else None
         )
-=======
         final_a = _final_return_value(env_a)
         final_b = _final_return_value(env_b)
->>>>>>> e9a0ed02
         if final_a and final_b:
             ca, ha = _canon_and_hash(final_a, kind)
             cb, hb = _canon_and_hash(final_b, kind)
@@ -634,10 +613,7 @@
         "status": "NO_CONSENSUS",
         "rounds": max_rounds,
         "transcript": transcript,
-<<<<<<< HEAD
         "dsl_trace": dsl_trace,
         "final_message": None,
-=======
         "analytics": _intent_summary(intent_counts),
->>>>>>> e9a0ed02
     }
from __future__ import annotations
from collections import Counter
from dataclasses import asdict
from typing import Dict, Any, Tuple, Optional, List
<<<<<<< HEAD
import inspect
from functools import lru_cache

=======

from .strategies import Strategy
>>>>>>> 081020e7
from pydantic import ValidationError

from .schemas import Envelope
from .canonicalize import canonicalize_for_hash
from .utils import sha256_hex, parse_acl_message, ACLParseError
from .utils import sha256_hex
from .sanitize import repair_envelope
<<<<<<< HEAD
from .strategies import Strategy


@lru_cache(None)
def _step_accepts_preparation(agent_cls) -> bool:
    try:
        sig = inspect.signature(agent_cls.step)
    except (TypeError, ValueError):
        return False
    for param in sig.parameters.values():
        if param.kind == inspect.Parameter.VAR_KEYWORD:
            return True
        if param.name == "preparation" and param.kind in (
            inspect.Parameter.POSITIONAL_OR_KEYWORD,
            inspect.Parameter.KEYWORD_ONLY,
        ):
            return True
    return False


def _strategy_for(agent) -> Strategy:
    strat = getattr(agent, "strategy", None)
    return strat if isinstance(strat, Strategy) else Strategy(name=getattr(agent, "name", "agent"))


def _call_step(agent, task: str, transcript: List[Dict[str, Any]], preparation: Dict[str, Any]):
    if _step_accepts_preparation(type(agent)):
        return agent.step(task, transcript, preparation=preparation)
    return agent.step(task, transcript)
=======
from .pseudocode import validate_and_normalise_pseudocode, PseudocodeValidationError
>>>>>>> 081020e7

def _checked(env_dict: Dict[str, Any]) -> Envelope:
    try:
        return Envelope.model_validate(env_dict)
    except ValidationError:
        repaired = repair_envelope(env_dict)
        return Envelope.model_validate(repaired)


def _apply_pseudocode(env: Envelope) -> Envelope:
    fs = env.final_solution
    if fs and isinstance(fs.canonical_text, str) and fs.canonical_text.strip():
        try:
            normalized, final_return = validate_and_normalise_pseudocode(fs.canonical_text)
            fs.canonical_text = normalized
            setattr(fs, "return_value", final_return)
        except PseudocodeValidationError as exc:
            setattr(fs, "return_value", "")
            env.content = env.content or {}
            env.content.setdefault("pseudocode_error", str(exc))
    return env


def _final_return_value(env: Envelope) -> Optional[str]:
    if env.final_solution is None:
        return None
    ret = getattr(env.final_solution, "return_value", None)
    if isinstance(ret, str) and ret.strip():
        return ret.strip()
    text = env.final_solution.canonical_text or ""
    return text.strip() or None

def _canon_and_hash(text: str, kind: Optional[str]) -> Tuple[str, str]:
    c = canonicalize_for_hash(text or "", kind)
    return c, sha256_hex(c)

def _parse_intent(actor_label: str, env: Envelope):
    content = env.content or {}
    if content is None:
        return None
    if not isinstance(content, dict):
        raise ValueError(f"Agent {actor_label} content must be an object with an 'acl' field.")
    acl = content.get("acl")
    if acl is None:
        return None
    try:
        return parse_acl_message(acl)
    except ACLParseError as exc:
        raise ValueError(f"Invalid ACL message from agent {actor_label}: {exc}") from exc


def _intent_summary(intent_counts: Dict[str, Counter]) -> Dict[str, Any]:
    return {"intent_counts": {actor: dict(counter) for actor, counter in intent_counts.items()}}
def _handshake_accept(prev_env: Envelope, curr_env: Envelope, kind: Optional[str]) -> Optional[str]:
    """If curr_env is a SOLVED+ACCEPT that copies prev_env's canonical result, return canonical; else None."""
    try:
        if curr_env.tag == "[SOLVED]" and curr_env.status == "SOLVED" and curr_env.content and            str(curr_env.content.get("verdict", "")).upper() == "ACCEPT" and curr_env.final_solution and prev_env.final_solution:
            prev_return = _final_return_value(prev_env) or ""
            curr_return = _final_return_value(curr_env) or ""
            ca = canonicalize_for_hash(prev_return, kind)
            cb = canonicalize_for_hash(curr_return, kind)
            if ca == cb and ca != "":
                return ca
    except Exception:
        pass
    return None


def run_controller(task: str, agent_a, agent_b, max_rounds: int = 8, kind: Optional[str] = None) -> Dict[str, Any]:
    transcript: List[Dict[str, Any]] = []
    solved_text: Dict[str, Optional[str]] = {"a": None, "b": None}
    intent_counts: Dict[str, Counter] = {"a": Counter(), "b": Counter()}

    def maybe_finish(round_idx: int) -> Optional[Dict[str, Any]]:
        text_a = solved_text.get("a")
        text_b = solved_text.get("b")
        if text_a and text_b:
            ca, ha = _canon_and_hash(text_a, kind)
            cb, hb = _canon_and_hash(text_b, kind)
            if ca == cb and ca != "":
                return {
                    "status": "CONSENSUS",
                    "rounds": round_idx,
                    "canonical_text": ca,
                    "sha256": ha,
                    "transcript": transcript,
                    "analytics": _intent_summary(intent_counts),
                }
        return None
    last_a: Optional[Envelope] = None
    last_b: Optional[Envelope] = None
    strategy: Optional[Strategy] = None

    strat_a = getattr(agent_a, "strategy", None)
    strat_b = getattr(agent_b, "strategy", None)
    if strat_a is not None and strat_a is strat_b:
        strategy = strat_a

    controller_ctx: Dict[str, Any] = {"task": task, "kind": kind, "transcript": transcript}

<<<<<<< HEAD
    strategy_a = _strategy_for(agent_a)
    strategy_b = _strategy_for(agent_b)
    eff_max_rounds = min(max_rounds, strategy_a.max_rounds or max_rounds, strategy_b.max_rounds or max_rounds)

    for r in range(1, eff_max_rounds + 1):
        # Agent A step
        prep_a = strategy_a.prepare_prompt(
            task,
            transcript,
            actor="a",
            agent_name=getattr(agent_a, "name", "agent_a"),
        )
        env_a_raw, raw_a = _call_step(agent_a, task, transcript, prep_a)
        env_a_checked = _checked(env_a_raw)
        validation_a = strategy_a.validate_message(
            env_a_checked,
            raw=raw_a,
            original=env_a_raw,
            transcript=transcript,
            actor="a",
            agent_name=getattr(agent_a, "name", "agent_a"),
        )
        env_a_processed, post_meta_a = strategy_a.postprocess(
            env_a_checked,
            raw=raw_a,
            validation=validation_a,
            transcript=transcript,
            actor="a",
            agent_name=getattr(agent_a, "name", "agent_a"),
        )
        env_a = env_a_processed if isinstance(env_a_processed, Envelope) else _checked(env_a_processed)
        stop_a, reason_a = strategy_a.should_stop(
            env_a,
            validation=validation_a,
            transcript=transcript,
            actor="a",
            agent_name=getattr(agent_a, "name", "agent_a"),
        )
        transcript.append(
            {
                "r": r,
                "actor": "a",
                "envelope": env_a.model_dump(),
                "raw": raw_a,
                "strategy": {
                    "name": strategy_a.name,
                    "max_rounds": strategy_a.max_rounds,
                    "decoding": strategy_a.decoding,
                    "metadata": getattr(strategy_a, "metadata", {}),
                    "hooks": {
                        "prepare": prep_a,
                        "validation": validation_a,
                        "postprocess": post_meta_a,
                        "should_stop": {"stop": stop_a, "reason": reason_a},
                    },
                },
            }
        )

        # Agent B step
        prep_b = strategy_b.prepare_prompt(
            task,
            transcript,
            actor="b",
            agent_name=getattr(agent_b, "name", "agent_b"),
        )
        env_b_raw, raw_b = _call_step(agent_b, task, transcript, prep_b)
        env_b_checked = _checked(env_b_raw)
        validation_b = strategy_b.validate_message(
            env_b_checked,
            raw=raw_b,
            original=env_b_raw,
            transcript=transcript,
            actor="b",
            agent_name=getattr(agent_b, "name", "agent_b"),
        )
        env_b_processed, post_meta_b = strategy_b.postprocess(
            env_b_checked,
            raw=raw_b,
            validation=validation_b,
            transcript=transcript,
            actor="b",
            agent_name=getattr(agent_b, "name", "agent_b"),
        )
        env_b = env_b_processed if isinstance(env_b_processed, Envelope) else _checked(env_b_processed)
        stop_b, reason_b = strategy_b.should_stop(
            env_b,
            validation=validation_b,
            transcript=transcript,
            actor="b",
            agent_name=getattr(agent_b, "name", "agent_b"),
        )
        transcript.append(
            {
                "r": r,
                "actor": "b",
                "envelope": env_b.model_dump(),
                "raw": raw_b,
                "strategy": {
                    "name": strategy_b.name,
                    "max_rounds": strategy_b.max_rounds,
                    "decoding": strategy_b.decoding,
                    "metadata": getattr(strategy_b, "metadata", {}),
                    "hooks": {
                        "prepare": prep_b,
                        "validation": validation_b,
                        "postprocess": post_meta_b,
                        "should_stop": {"stop": stop_b, "reason": reason_b},
                    },
                },
            }
        )
=======
    for r in range(1, max_rounds + 1):
        if strategy:
            controller_ctx["round"] = r
            controller_ctx["transcript"] = transcript
            strategy.apply_pre_round_hooks(controller_ctx)

        # Agent A step
        env_a_raw, _ = agent_a.step(task, transcript)
        env_a = _checked(env_a_raw)
        parsed_a = _parse_intent("A", env_a)
        if parsed_a:
            intent_counts["a"][parsed_a.intent] += 1
        transcript.append({
            "r": r,
            "actor": "a",
            "intent": parsed_a.intent if parsed_a else None,
            "acl": asdict(parsed_a) if parsed_a else None,
            "envelope": env_a.model_dump(),
        })
        if env_a.is_solved() and parsed_a and parsed_a.intent == "SOLVED":
            solved_text["a"] = env_a.final_solution.canonical_text or ""
        else:
            solved_text["a"] = None

        maybe = maybe_finish(r)
        if maybe:
            return maybe

        # Agent B step
        env_b_raw, _ = agent_b.step(task, transcript)
        env_b = _checked(env_b_raw)
        parsed_b = _parse_intent("B", env_b)
        if parsed_b:
            intent_counts["b"][parsed_b.intent] += 1
        transcript.append({
            "r": r,
            "actor": "b",
            "intent": parsed_b.intent if parsed_b else None,
            "acl": asdict(parsed_b) if parsed_b else None,
            "envelope": env_b.model_dump(),
        })
        if env_b.is_solved() and parsed_b and parsed_b.intent == "SOLVED":
            solved_text["b"] = env_b.final_solution.canonical_text or ""
        else:
            solved_text["b"] = None
        env_a = _apply_pseudocode(_checked(env_a_raw))
        transcript.append({"r": r, "actor": "a", "envelope": env_a.model_dump()})

        # Agent B step
        env_b_raw, _ = agent_b.step(task, transcript)
        env_b = _apply_pseudocode(_checked(env_b_raw))
        transcript.append({"r": r, "actor": "b", "envelope": env_b.model_dump()})
>>>>>>> 081020e7

        if strategy:
            controller_ctx["transcript"] = transcript
            strategy.apply_controller_behaviors(controller_ctx)

        # Handshake acceptance paths (either direction)
        if last_b:
            canon = _handshake_accept(last_b, env_a, kind)
            if canon is not None:
                c, h = _canon_and_hash(canon, kind)
                return {"status": "CONSENSUS", "rounds": r, "canonical_text": c, "sha256": h, "transcript": transcript}
        if last_a:
            canon = _handshake_accept(last_a, env_b, kind)
            if canon is not None:
                c, h = _canon_and_hash(canon, kind)
                return {"status": "CONSENSUS", "rounds": r, "canonical_text": c, "sha256": h, "transcript": transcript}

        # Equality fallback if both produced final solutions this round
        final_a = _final_return_value(env_a)
        final_b = _final_return_value(env_b)
        if final_a and final_b:
            ca, ha = _canon_and_hash(final_a, kind)
            cb, hb = _canon_and_hash(final_b, kind)
            if ca == cb and ca != "":
                return {"status": "CONSENSUS", "rounds": r, "canonical_text": ca, "sha256": ha, "transcript": transcript}

        maybe = maybe_finish(r)
        if maybe:
            return maybe

    return {
        "status": "NO_CONSENSUS",
        "rounds": max_rounds,
        "transcript": transcript,
        "analytics": _intent_summary(intent_counts),
    }<|MERGE_RESOLUTION|>--- conflicted
+++ resolved
@@ -2,14 +2,11 @@
 from collections import Counter
 from dataclasses import asdict
 from typing import Dict, Any, Tuple, Optional, List
-<<<<<<< HEAD
 import inspect
 from functools import lru_cache
 
-=======
 
 from .strategies import Strategy
->>>>>>> 081020e7
 from pydantic import ValidationError
 
 from .schemas import Envelope
@@ -17,7 +14,6 @@
 from .utils import sha256_hex, parse_acl_message, ACLParseError
 from .utils import sha256_hex
 from .sanitize import repair_envelope
-<<<<<<< HEAD
 from .strategies import Strategy
 
 
@@ -47,9 +43,7 @@
     if _step_accepts_preparation(type(agent)):
         return agent.step(task, transcript, preparation=preparation)
     return agent.step(task, transcript)
-=======
 from .pseudocode import validate_and_normalise_pseudocode, PseudocodeValidationError
->>>>>>> 081020e7
 
 def _checked(env_dict: Dict[str, Any]) -> Envelope:
     try:
@@ -150,7 +144,6 @@
 
     controller_ctx: Dict[str, Any] = {"task": task, "kind": kind, "transcript": transcript}
 
-<<<<<<< HEAD
     strategy_a = _strategy_for(agent_a)
     strategy_b = _strategy_for(agent_b)
     eff_max_rounds = min(max_rounds, strategy_a.max_rounds or max_rounds, strategy_b.max_rounds or max_rounds)
@@ -263,7 +256,6 @@
                 },
             }
         )
-=======
     for r in range(1, max_rounds + 1):
         if strategy:
             controller_ctx["round"] = r
@@ -316,7 +308,6 @@
         env_b_raw, _ = agent_b.step(task, transcript)
         env_b = _apply_pseudocode(_checked(env_b_raw))
         transcript.append({"r": r, "actor": "b", "envelope": env_b.model_dump()})
->>>>>>> 081020e7
 
         if strategy:
             controller_ctx["transcript"] = transcript

--- conflicted
+++ resolved
@@ -1,7 +1,5 @@
 from __future__ import annotations
-<<<<<<< HEAD
 from typing import Dict, Any, Tuple, Optional, List, Callable
-=======
 from collections import Counter
 from dataclasses import asdict
 from typing import Dict, Any, Tuple, Optional, List
@@ -10,7 +8,6 @@
 
 
 from .strategies import Strategy
->>>>>>> a8cb833d
 from pydantic import ValidationError
 
 from .schemas import Envelope
@@ -19,9 +16,7 @@
 from .utils import sha256_hex
 from .sanitize import repair_envelope
 from .strategies import Strategy
-<<<<<<< HEAD
 from .validators import get_validator
-=======
 
 
 @lru_cache(None)
@@ -51,7 +46,6 @@
         return agent.step(task, transcript, preparation=preparation)
     return agent.step(task, transcript)
 from .pseudocode import validate_and_normalise_pseudocode, PseudocodeValidationError
->>>>>>> a8cb833d
 
 def _checked(env_dict: Dict[str, Any]) -> Envelope:
     try:
@@ -119,7 +113,6 @@
         pass
     return None
 
-<<<<<<< HEAD
 def _prepare_text_turn(obj: Any, validator: Optional[Callable[[str], str]]) -> Dict[str, Any]:
     if isinstance(obj, dict):
         text = obj.get("text") or obj.get("message") or obj.get("content") or ""
@@ -169,7 +162,6 @@
 
     last_a: Optional[Any] = None
     last_b: Optional[Any] = None
-=======
 
 def run_controller(task: str, agent_a, agent_b, max_rounds: int = 8, kind: Optional[str] = None) -> Dict[str, Any]:
     transcript: List[Dict[str, Any]] = []
@@ -202,7 +194,6 @@
         strategy = strat_a
 
     controller_ctx: Dict[str, Any] = {"task": task, "kind": kind, "transcript": transcript}
->>>>>>> a8cb833d
 
     strategy_a = _strategy_for(agent_a)
     strategy_b = _strategy_for(agent_b)
@@ -324,7 +315,6 @@
 
         # Agent A step
         env_a_raw, _ = agent_a.step(task, transcript)
-<<<<<<< HEAD
         if text_mode:
             env_a = _prepare_text_turn(env_a_raw, validator)
             transcript.append({"r": r, "actor": "a", "envelope": env_a})
@@ -376,7 +366,6 @@
                 cb, hb = _canon_and_hash(final_b, kind)
                 if ca == cb and ca != "":
                     return {"status": "CONSENSUS", "rounds": r, "canonical_text": ca, "sha256": ha, "transcript": transcript}
-=======
         env_a = _checked(env_a_raw)
         parsed_a = _parse_intent("A", env_a)
         if parsed_a:
@@ -446,7 +435,6 @@
             cb, hb = _canon_and_hash(final_b, kind)
             if ca == cb and ca != "":
                 return {"status": "CONSENSUS", "rounds": r, "canonical_text": ca, "sha256": ha, "transcript": transcript}
->>>>>>> a8cb833d
 
         maybe = maybe_finish(r)
         if maybe:

from __future__ import annotations
from typing import Dict, Any, Tuple, Optional, List, Callable
from collections import Counter
from dataclasses import asdict
from typing import Dict, Any, Tuple, Optional, List
<<<<<<< HEAD

from jsonschema import Draft7Validator
=======
import inspect
from functools import lru_cache


from .strategies import Strategy
>>>>>>> 5b771656
from pydantic import ValidationError

from .schemas import Envelope
from .canonicalize import canonicalize_for_hash
from .utils import sha256_hex, parse_acl_message, ACLParseError
from .utils import sha256_hex
from .sanitize import repair_envelope
<<<<<<< HEAD
from .json_enforcer import validate_envelope
=======
from .strategies import Strategy
from .validators import get_validator


@lru_cache(None)
def _step_accepts_preparation(agent_cls) -> bool:
    try:
        sig = inspect.signature(agent_cls.step)
    except (TypeError, ValueError):
        return False
    for param in sig.parameters.values():
        if param.kind == inspect.Parameter.VAR_KEYWORD:
            return True
        if param.name == "preparation" and param.kind in (
            inspect.Parameter.POSITIONAL_OR_KEYWORD,
            inspect.Parameter.KEYWORD_ONLY,
        ):
            return True
    return False


def _strategy_for(agent) -> Strategy:
    strat = getattr(agent, "strategy", None)
    return strat if isinstance(strat, Strategy) else Strategy(name=getattr(agent, "name", "agent"))


def _call_step(agent, task: str, transcript: List[Dict[str, Any]], preparation: Dict[str, Any]):
    if _step_accepts_preparation(type(agent)):
        return agent.step(task, transcript, preparation=preparation)
    return agent.step(task, transcript)
from .pseudocode import validate_and_normalise_pseudocode, PseudocodeValidationError
>>>>>>> 5b771656

def _checked(env_dict: Dict[str, Any]) -> Envelope:
    try:
        return Envelope.model_validate(env_dict)
    except ValidationError:
        repaired = repair_envelope(env_dict)
        return Envelope.model_validate(repaired)


def _apply_pseudocode(env: Envelope) -> Envelope:
    fs = env.final_solution
    if fs and isinstance(fs.canonical_text, str) and fs.canonical_text.strip():
        try:
            normalized, final_return = validate_and_normalise_pseudocode(fs.canonical_text)
            fs.canonical_text = normalized
            setattr(fs, "return_value", final_return)
        except PseudocodeValidationError as exc:
            setattr(fs, "return_value", "")
            env.content = env.content or {}
            env.content.setdefault("pseudocode_error", str(exc))
    return env


def _final_return_value(env: Envelope) -> Optional[str]:
    if env.final_solution is None:
        return None
    ret = getattr(env.final_solution, "return_value", None)
    if isinstance(ret, str) and ret.strip():
        return ret.strip()
    text = env.final_solution.canonical_text or ""
    return text.strip() or None

def _canon_and_hash(text: str, kind: Optional[str]) -> Tuple[str, str]:
    c = canonicalize_for_hash(text or "", kind)
    return c, sha256_hex(c)

def _parse_intent(actor_label: str, env: Envelope):
    content = env.content or {}
    if content is None:
        return None
    if not isinstance(content, dict):
        raise ValueError(f"Agent {actor_label} content must be an object with an 'acl' field.")
    acl = content.get("acl")
    if acl is None:
        return None
    try:
        return parse_acl_message(acl)
    except ACLParseError as exc:
        raise ValueError(f"Invalid ACL message from agent {actor_label}: {exc}") from exc


def _intent_summary(intent_counts: Dict[str, Counter]) -> Dict[str, Any]:
    return {"intent_counts": {actor: dict(counter) for actor, counter in intent_counts.items()}}
def _handshake_accept(prev_env: Envelope, curr_env: Envelope, kind: Optional[str]) -> Optional[str]:
    """If curr_env is a SOLVED+ACCEPT that copies prev_env's canonical result, return canonical; else None."""
    try:
        if curr_env.tag == "[SOLVED]" and curr_env.status == "SOLVED" and curr_env.content and            str(curr_env.content.get("verdict", "")).upper() == "ACCEPT" and curr_env.final_solution and prev_env.final_solution:
            prev_return = _final_return_value(prev_env) or ""
            curr_return = _final_return_value(curr_env) or ""
            ca = canonicalize_for_hash(prev_return, kind)
            cb = canonicalize_for_hash(curr_return, kind)
            if ca == cb and ca != "":
                return ca
    except Exception:
        pass
    return None

<<<<<<< HEAD
def _enforce_schema(env: Envelope, validator: Optional[Draft7Validator], actor: str, round_no: int) -> None:
    if not validator:
        return
    ok, errors = validate_envelope(env.model_dump(exclude_none=True), validator)
    if ok:
        return
    details = "; ".join(errors) if errors else "unknown validation error"
    raise ValueError(f"Schema validation failed for {actor} on round {round_no}: {details}")
=======
def _prepare_text_turn(obj: Any, validator: Optional[Callable[[str], str]]) -> Dict[str, Any]:
    if isinstance(obj, dict):
        text = obj.get("text") or obj.get("message") or obj.get("content") or ""
        final = obj.get("final_solution") or obj.get("final_answer")
        meta = obj.get("meta") if isinstance(obj.get("meta"), dict) else {}
    else:
        text = str(obj or "")
        final = None
        meta = {}

    if validator:
        try:
            text = validator(text)
        except ValueError:
            text = text.strip()
    else:
        text = text.strip()

    final_text = ""
    if isinstance(final, dict):
        final_text = str(final.get("canonical_text") or final.get("text") or "").strip()
    elif isinstance(final, str):
        final_text = final.strip()

    fs = {"canonical_text": final_text} if final_text else None
    payload = {"text": text}
    if fs:
        payload["final_solution"] = fs
    if meta:
        payload["meta"] = meta
    return payload
>>>>>>> 5b771656


def run_controller(
    task: str,
    agent_a,
    agent_b,
    max_rounds: int = 8,
    kind: Optional[str] = None,
<<<<<<< HEAD
    schema_validator: Optional[Draft7Validator] = None,
) -> Dict[str, Any]:
=======
    strategy: Optional[Strategy] = None,
) -> Dict[str, Any]:
    transcript: List[Dict[str, Any]] = []
    text_mode = bool(strategy and not strategy.envelope_required)
    validator: Optional[Callable[[str], str]] = None
    if text_mode and strategy and strategy.validator_id:
        validator = get_validator(strategy.validator_id, strategy.validator_params)

    last_a: Optional[Any] = None
    last_b: Optional[Any] = None

def run_controller(task: str, agent_a, agent_b, max_rounds: int = 8, kind: Optional[str] = None) -> Dict[str, Any]:
>>>>>>> 5b771656
    transcript: List[Dict[str, Any]] = []
    solved_text: Dict[str, Optional[str]] = {"a": None, "b": None}
    intent_counts: Dict[str, Counter] = {"a": Counter(), "b": Counter()}

    def maybe_finish(round_idx: int) -> Optional[Dict[str, Any]]:
        text_a = solved_text.get("a")
        text_b = solved_text.get("b")
        if text_a and text_b:
            ca, ha = _canon_and_hash(text_a, kind)
            cb, hb = _canon_and_hash(text_b, kind)
            if ca == cb and ca != "":
                return {
                    "status": "CONSENSUS",
                    "rounds": round_idx,
                    "canonical_text": ca,
                    "sha256": ha,
                    "transcript": transcript,
                    "analytics": _intent_summary(intent_counts),
                }
        return None
    last_a: Optional[Envelope] = None
    last_b: Optional[Envelope] = None
    strategy: Optional[Strategy] = None

    strat_a = getattr(agent_a, "strategy", None)
    strat_b = getattr(agent_b, "strategy", None)
    if strat_a is not None and strat_a is strat_b:
        strategy = strat_a

    controller_ctx: Dict[str, Any] = {"task": task, "kind": kind, "transcript": transcript}

    strategy_a = _strategy_for(agent_a)
    strategy_b = _strategy_for(agent_b)
    eff_max_rounds = min(max_rounds, strategy_a.max_rounds or max_rounds, strategy_b.max_rounds or max_rounds)

    for r in range(1, eff_max_rounds + 1):
        # Agent A step
        prep_a = strategy_a.prepare_prompt(
            task,
            transcript,
            actor="a",
            agent_name=getattr(agent_a, "name", "agent_a"),
        )
        env_a_raw, raw_a = _call_step(agent_a, task, transcript, prep_a)
        env_a_checked = _checked(env_a_raw)
        validation_a = strategy_a.validate_message(
            env_a_checked,
            raw=raw_a,
            original=env_a_raw,
            transcript=transcript,
            actor="a",
            agent_name=getattr(agent_a, "name", "agent_a"),
        )
        env_a_processed, post_meta_a = strategy_a.postprocess(
            env_a_checked,
            raw=raw_a,
            validation=validation_a,
            transcript=transcript,
            actor="a",
            agent_name=getattr(agent_a, "name", "agent_a"),
        )
        env_a = env_a_processed if isinstance(env_a_processed, Envelope) else _checked(env_a_processed)
        stop_a, reason_a = strategy_a.should_stop(
            env_a,
            validation=validation_a,
            transcript=transcript,
            actor="a",
            agent_name=getattr(agent_a, "name", "agent_a"),
        )
        transcript.append(
            {
                "r": r,
                "actor": "a",
                "envelope": env_a.model_dump(),
                "raw": raw_a,
                "strategy": {
                    "name": strategy_a.name,
                    "max_rounds": strategy_a.max_rounds,
                    "decoding": strategy_a.decoding,
                    "metadata": getattr(strategy_a, "metadata", {}),
                    "hooks": {
                        "prepare": prep_a,
                        "validation": validation_a,
                        "postprocess": post_meta_a,
                        "should_stop": {"stop": stop_a, "reason": reason_a},
                    },
                },
            }
        )

        # Agent B step
        prep_b = strategy_b.prepare_prompt(
            task,
            transcript,
            actor="b",
            agent_name=getattr(agent_b, "name", "agent_b"),
        )
        env_b_raw, raw_b = _call_step(agent_b, task, transcript, prep_b)
        env_b_checked = _checked(env_b_raw)
        validation_b = strategy_b.validate_message(
            env_b_checked,
            raw=raw_b,
            original=env_b_raw,
            transcript=transcript,
            actor="b",
            agent_name=getattr(agent_b, "name", "agent_b"),
        )
        env_b_processed, post_meta_b = strategy_b.postprocess(
            env_b_checked,
            raw=raw_b,
            validation=validation_b,
            transcript=transcript,
            actor="b",
            agent_name=getattr(agent_b, "name", "agent_b"),
        )
        env_b = env_b_processed if isinstance(env_b_processed, Envelope) else _checked(env_b_processed)
        stop_b, reason_b = strategy_b.should_stop(
            env_b,
            validation=validation_b,
            transcript=transcript,
            actor="b",
            agent_name=getattr(agent_b, "name", "agent_b"),
        )
        transcript.append(
            {
                "r": r,
                "actor": "b",
                "envelope": env_b.model_dump(),
                "raw": raw_b,
                "strategy": {
                    "name": strategy_b.name,
                    "max_rounds": strategy_b.max_rounds,
                    "decoding": strategy_b.decoding,
                    "metadata": getattr(strategy_b, "metadata", {}),
                    "hooks": {
                        "prepare": prep_b,
                        "validation": validation_b,
                        "postprocess": post_meta_b,
                        "should_stop": {"stop": stop_b, "reason": reason_b},
                    },
                },
            }
        )
    for r in range(1, max_rounds + 1):
        if strategy:
            controller_ctx["round"] = r
            controller_ctx["transcript"] = transcript
            strategy.apply_pre_round_hooks(controller_ctx)

        # Agent A step
        env_a_raw, _ = agent_a.step(task, transcript)
        if text_mode:
            env_a = _prepare_text_turn(env_a_raw, validator)
            transcript.append({"r": r, "actor": "a", "envelope": env_a})
        else:
            env_a = _checked(env_a_raw)
            transcript.append({"r": r, "actor": "a", "envelope": env_a.model_dump()})

        # Agent B step
        env_b_raw, _ = agent_b.step(task, transcript)
        if text_mode:
            env_b = _prepare_text_turn(env_b_raw, validator)
            transcript.append({"r": r, "actor": "b", "envelope": env_b})
        else:
            env_b = _checked(env_b_raw)
            transcript.append({"r": r, "actor": "b", "envelope": env_b.model_dump()})

        if text_mode:
            final_a = (env_a.get("final_solution") or {}).get("canonical_text") if isinstance(env_a, dict) else None
            final_b = (env_b.get("final_solution") or {}).get("canonical_text") if isinstance(env_b, dict) else None
            if final_a and final_b:
                ca, ha = _canon_and_hash(final_a, kind)
                cb, hb = _canon_and_hash(final_b, kind)
                if ca == cb and ca != "":
                    return {
                        "status": "CONSENSUS",
                        "rounds": r,
                        "canonical_text": ca,
                        "sha256": ha,
                        "transcript": transcript,
                    }
        else:
            # Handshake acceptance paths (either direction)
            if last_b:
                canon = _handshake_accept(last_b, env_a, kind)
                if canon is not None:
                    c, h = _canon_and_hash(canon, kind)
                    return {"status": "CONSENSUS", "rounds": r, "canonical_text": c, "sha256": h, "transcript": transcript}
            if last_a:
                canon = _handshake_accept(last_a, env_b, kind)
                if canon is not None:
                    c, h = _canon_and_hash(canon, kind)
                    return {"status": "CONSENSUS", "rounds": r, "canonical_text": c, "sha256": h, "transcript": transcript}

            # Equality fallback if both produced final solutions this round
            final_a = env_a.final_solution.canonical_text if (env_a.final_solution and env_a.final_solution.canonical_text) else None
            final_b = env_b.final_solution.canonical_text if (env_b.final_solution and env_b.final_solution.canonical_text) else None
            if final_a and final_b:
                ca, ha = _canon_and_hash(final_a, kind)
                cb, hb = _canon_and_hash(final_b, kind)
                if ca == cb and ca != "":
                    return {"status": "CONSENSUS", "rounds": r, "canonical_text": ca, "sha256": ha, "transcript": transcript}
        env_a = _checked(env_a_raw)
<<<<<<< HEAD
        _enforce_schema(env_a, schema_validator, getattr(agent_a, "name", "agent_a"), r)
        transcript.append({"r": r, "actor": "a", "envelope": env_a.model_dump()})
=======
        parsed_a = _parse_intent("A", env_a)
        if parsed_a:
            intent_counts["a"][parsed_a.intent] += 1
        transcript.append({
            "r": r,
            "actor": "a",
            "intent": parsed_a.intent if parsed_a else None,
            "acl": asdict(parsed_a) if parsed_a else None,
            "envelope": env_a.model_dump(),
        })
        if env_a.is_solved() and parsed_a and parsed_a.intent == "SOLVED":
            solved_text["a"] = env_a.final_solution.canonical_text or ""
        else:
            solved_text["a"] = None

        maybe = maybe_finish(r)
        if maybe:
            return maybe
>>>>>>> 5b771656

        # Agent B step
        env_b_raw, _ = agent_b.step(task, transcript)
        env_b = _checked(env_b_raw)
<<<<<<< HEAD
        _enforce_schema(env_b, schema_validator, getattr(agent_b, "name", "agent_b"), r)
=======
        parsed_b = _parse_intent("B", env_b)
        if parsed_b:
            intent_counts["b"][parsed_b.intent] += 1
        transcript.append({
            "r": r,
            "actor": "b",
            "intent": parsed_b.intent if parsed_b else None,
            "acl": asdict(parsed_b) if parsed_b else None,
            "envelope": env_b.model_dump(),
        })
        if env_b.is_solved() and parsed_b and parsed_b.intent == "SOLVED":
            solved_text["b"] = env_b.final_solution.canonical_text or ""
        else:
            solved_text["b"] = None
        env_a = _apply_pseudocode(_checked(env_a_raw))
        transcript.append({"r": r, "actor": "a", "envelope": env_a.model_dump()})

        # Agent B step
        env_b_raw, _ = agent_b.step(task, transcript)
        env_b = _apply_pseudocode(_checked(env_b_raw))
>>>>>>> 5b771656
        transcript.append({"r": r, "actor": "b", "envelope": env_b.model_dump()})

        if strategy:
            controller_ctx["transcript"] = transcript
            strategy.apply_controller_behaviors(controller_ctx)

        # Handshake acceptance paths (either direction)
        if last_b:
            canon = _handshake_accept(last_b, env_a, kind)
            if canon is not None:
                c, h = _canon_and_hash(canon, kind)
                return {"status": "CONSENSUS", "rounds": r, "canonical_text": c, "sha256": h, "transcript": transcript}
        if last_a:
            canon = _handshake_accept(last_a, env_b, kind)
            if canon is not None:
                c, h = _canon_and_hash(canon, kind)
                return {"status": "CONSENSUS", "rounds": r, "canonical_text": c, "sha256": h, "transcript": transcript}

        # Equality fallback if both produced final solutions this round
        final_a = _final_return_value(env_a)
        final_b = _final_return_value(env_b)
        if final_a and final_b:
            ca, ha = _canon_and_hash(final_a, kind)
            cb, hb = _canon_and_hash(final_b, kind)
            if ca == cb and ca != "":
                return {"status": "CONSENSUS", "rounds": r, "canonical_text": ca, "sha256": ha, "transcript": transcript}

        maybe = maybe_finish(r)
        if maybe:
            return maybe

    return {
        "status": "NO_CONSENSUS",
        "rounds": max_rounds,
        "transcript": transcript,
        "analytics": _intent_summary(intent_counts),
    }<|MERGE_RESOLUTION|>--- conflicted
+++ resolved
@@ -3,16 +3,13 @@
 from collections import Counter
 from dataclasses import asdict
 from typing import Dict, Any, Tuple, Optional, List
-<<<<<<< HEAD
 
 from jsonschema import Draft7Validator
-=======
 import inspect
 from functools import lru_cache
 
 
 from .strategies import Strategy
->>>>>>> 5b771656
 from pydantic import ValidationError
 
 from .schemas import Envelope
@@ -20,9 +17,7 @@
 from .utils import sha256_hex, parse_acl_message, ACLParseError
 from .utils import sha256_hex
 from .sanitize import repair_envelope
-<<<<<<< HEAD
 from .json_enforcer import validate_envelope
-=======
 from .strategies import Strategy
 from .validators import get_validator
 
@@ -54,7 +49,6 @@
         return agent.step(task, transcript, preparation=preparation)
     return agent.step(task, transcript)
 from .pseudocode import validate_and_normalise_pseudocode, PseudocodeValidationError
->>>>>>> 5b771656
 
 def _checked(env_dict: Dict[str, Any]) -> Envelope:
     try:
@@ -122,7 +116,6 @@
         pass
     return None
 
-<<<<<<< HEAD
 def _enforce_schema(env: Envelope, validator: Optional[Draft7Validator], actor: str, round_no: int) -> None:
     if not validator:
         return
@@ -131,7 +124,6 @@
         return
     details = "; ".join(errors) if errors else "unknown validation error"
     raise ValueError(f"Schema validation failed for {actor} on round {round_no}: {details}")
-=======
 def _prepare_text_turn(obj: Any, validator: Optional[Callable[[str], str]]) -> Dict[str, Any]:
     if isinstance(obj, dict):
         text = obj.get("text") or obj.get("message") or obj.get("content") or ""
@@ -163,7 +155,6 @@
     if meta:
         payload["meta"] = meta
     return payload
->>>>>>> 5b771656
 
 
 def run_controller(
@@ -172,10 +163,8 @@
     agent_b,
     max_rounds: int = 8,
     kind: Optional[str] = None,
-<<<<<<< HEAD
     schema_validator: Optional[Draft7Validator] = None,
 ) -> Dict[str, Any]:
-=======
     strategy: Optional[Strategy] = None,
 ) -> Dict[str, Any]:
     transcript: List[Dict[str, Any]] = []
@@ -188,7 +177,6 @@
     last_b: Optional[Any] = None
 
 def run_controller(task: str, agent_a, agent_b, max_rounds: int = 8, kind: Optional[str] = None) -> Dict[str, Any]:
->>>>>>> 5b771656
     transcript: List[Dict[str, Any]] = []
     solved_text: Dict[str, Optional[str]] = {"a": None, "b": None}
     intent_counts: Dict[str, Counter] = {"a": Counter(), "b": Counter()}
@@ -392,10 +380,8 @@
                 if ca == cb and ca != "":
                     return {"status": "CONSENSUS", "rounds": r, "canonical_text": ca, "sha256": ha, "transcript": transcript}
         env_a = _checked(env_a_raw)
-<<<<<<< HEAD
         _enforce_schema(env_a, schema_validator, getattr(agent_a, "name", "agent_a"), r)
         transcript.append({"r": r, "actor": "a", "envelope": env_a.model_dump()})
-=======
         parsed_a = _parse_intent("A", env_a)
         if parsed_a:
             intent_counts["a"][parsed_a.intent] += 1
@@ -414,14 +400,11 @@
         maybe = maybe_finish(r)
         if maybe:
             return maybe
->>>>>>> 5b771656
 
         # Agent B step
         env_b_raw, _ = agent_b.step(task, transcript)
         env_b = _checked(env_b_raw)
-<<<<<<< HEAD
         _enforce_schema(env_b, schema_validator, getattr(agent_b, "name", "agent_b"), r)
-=======
         parsed_b = _parse_intent("B", env_b)
         if parsed_b:
             intent_counts["b"][parsed_b.intent] += 1
@@ -442,7 +425,6 @@
         # Agent B step
         env_b_raw, _ = agent_b.step(task, transcript)
         env_b = _apply_pseudocode(_checked(env_b_raw))
->>>>>>> 5b771656
         transcript.append({"r": r, "actor": "b", "envelope": env_b.model_dump()})
 
         if strategy:

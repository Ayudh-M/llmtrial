--- conflicted
+++ resolved
@@ -57,14 +57,8 @@
     if start == -1:
         return None
 
-<<<<<<< HEAD
-    json_end = suffix_pos + 1
-    json_text = text[start:json_end]
-    return start, json_end, json_text
-=======
     json_text = text[start:suffix_pos]
     return start, suffix_pos, json_text
->>>>>>> 5fc0517a
 
 
 def extract_control_trailer(text: str) -> Dict[str, Any]:
@@ -84,19 +78,6 @@
         "error": "NOT_FOUND",
         "offsets": {"json_start": -1, "json_end": -1, "suffix_at_end": False},
     }
-<<<<<<< HEAD
-    if CTRL_PREFIX in text and CTRL_SUFFIX not in text:
-        prefix_idx = text.rfind(CTRL_PREFIX)
-        if prefix_idx != -1:
-            out["body"] = text[:prefix_idx]
-            out["offsets"].update(
-                {"json_start": prefix_idx + len(CTRL_PREFIX), "json_end": len(text), "suffix_at_end": False}
-            )
-        out["error"] = "ERR_TRAILER_UNCLOSED"
-        return out
-
-=======
->>>>>>> 5fc0517a
     hit = _balanced_object_from_end(text)
     if not hit:
         return out

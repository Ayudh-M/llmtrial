--- conflicted
+++ resolved
@@ -448,8 +448,6 @@
         trailer_only_retry = False
 
         gen_kwargs = dict(decoding)
-<<<<<<< HEAD
-=======
         max_new_tokens = int(gen_kwargs.pop("max_new_tokens", 512))
         do_sample = bool(gen_kwargs.pop("do_sample", False))
         temperature = gen_kwargs.pop("temperature", None)
@@ -464,7 +462,6 @@
                 sampling_kwargs["top_p"] = float(top_p)
             if top_k is not None:
                 sampling_kwargs["top_k"] = int(top_k)
->>>>>>> f5d63705
 
         for attempt in range(max_attempts):
             if attempt and errors:
@@ -477,12 +474,9 @@
                 self.model,
                 self.tokenizer,
                 convo,
-<<<<<<< HEAD
-=======
                 max_new_tokens=max_new_tokens,
                 do_sample=do_sample,
                 **sampling_kwargs,
->>>>>>> f5d63705
                 **gen_kwargs,
             )
             last_output = result.text

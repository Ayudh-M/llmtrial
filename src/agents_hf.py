from __future__ import annotations

import json
from typing import Any, Dict, List, Mapping, Optional, Sequence, Tuple

from .model_loader import generate_json_only
from .pseudocode import augment_system_prompt
from .sanitize import ALLOWED_STATUS, repair_envelope
from .strategies import Strategy
from .utils import ALLOWED_PERFORMATIVES, ACLParseError, parse_acl_message


_PERFORMATIVE_LIST = ", ".join(ALLOWED_PERFORMATIVES)

JSON_GUIDE = (
    "You are one of two collaborating agents. Respond with a SINGLE JSON object ONLY.\n"
    "Fields:\n"
    "- tag: exactly '[CONTACT]' when you need your peer, or '[SOLVED]' when you are done.\n"
    "- status: one of WORKING, NEED_PEER, PROPOSED, READY_TO_SOLVE, SOLVED.\n"
    "- content.acl: coordination message formatted as 'INTENT: message => next_action'.\n"
    f"  Allowed INTENT values: {_PERFORMATIVE_LIST}.\n"
    "- final_solution: include when you share a candidate resolution or confirm acceptance. canonical_text must be a short, stable string that your partner can copy exactly.\n"
    "Consensus handshake: when you accept your partner's final solution, reply with tag '[SOLVED]' and status 'SOLVED', set content.verdict to 'ACCEPT', and set final_solution.canonical_text to EXACTLY match the partner's canonical_text. If you cannot accept, respond with status 'REVISED' explaining what is missing.\n"
    "Return ONLY the JSON object. No preamble, no backticks, no extra text.\n"
    "GOOD acl example: 'PROPOSE: outline solution steps => WAIT_FOR_PEER'.\n"
    "BAD acl example: 'I think we should do X' (missing INTENT prefix).\n"
)


def _iter_json_objects(text: str) -> List[str]:
    results: List[str] = []
    if not isinstance(text, str):
        return results

    depth = 0
    start: Optional[int] = None
    in_string = False
    escape = False

    for index, char in enumerate(text):
        if in_string:
            if escape:
                escape = False
            elif char == "\\":
                escape = True
            elif char == '"':
                in_string = False
            continue

        if char == '"':
            in_string = True
            continue

        if char == '{':
            if depth == 0:
                start = index
            depth += 1
        elif char == '}':
            if depth:
                depth -= 1
                if depth == 0 and start is not None:
                    results.append(text[start : index + 1])
                    start = None

    return results


def _extract_last_json(text: str) -> Optional[str]:
    blocks = _iter_json_objects(text)
    if not blocks:
        return None
    return blocks[-1]


def _validate_envelope_candidate(candidate: Any) -> List[str]:
    if not isinstance(candidate, Mapping):
        return ["Response must be a JSON object with the expected fields."]

    errors: List[str] = []

    tag = candidate.get("tag")
    if not isinstance(tag, str) or not tag.strip():
        errors.append("Missing or empty 'tag' field.")

    status = candidate.get("status")
    if not isinstance(status, str) or status.strip().upper() not in ALLOWED_STATUS:
        allowed = ", ".join(sorted(ALLOWED_STATUS))
        errors.append(f"Invalid 'status'. Expected one of: {allowed}.")

    content = candidate.get("content")
    if not isinstance(content, Mapping):
        errors.append("'content' must be an object containing an 'acl' field.")
    else:
        acl = content.get("acl")
        if not isinstance(acl, str) or not acl.strip():
            errors.append("'content.acl' must be a non-empty string following 'INTENT: message => next_action'.")
        else:
            try:
                parse_acl_message(acl)
            except ACLParseError as exc:
                errors.append(f"Invalid ACL message: {exc}")

    if "final_solution" in candidate and candidate.get("final_solution") is not None:
        final_solution = candidate.get("final_solution")
        if not isinstance(final_solution, Mapping):
            errors.append("'final_solution' must be an object when provided.")
        else:
            canonical_text = final_solution.get("canonical_text")
            if not isinstance(canonical_text, str) or not canonical_text.strip():
                errors.append("'final_solution.canonical_text' must be a non-empty string when final_solution is supplied.")

    return errors


def _retry_instructions(errors: Sequence[str]) -> str:
    bullet_list = "\n".join(f"- {msg}" for msg in errors if msg)
    details = f"\n{bullet_list}" if bullet_list else ""
    return (
        "Your previous reply was not a valid JSON envelope the coordinator could parse."
        f"{details}\n"
        "Return a single JSON object with tag, status, content.acl, and (if applicable) final_solution.canonical_text matching the schema."
    )


def _maybe_add_snippet(strategy: Strategy) -> Optional[str]:
    meta = strategy.metadata or {}
    snippet = meta.get("prompt_snippet")
    if not snippet:
        return None
    return str(snippet)


class HFChatAgent:
    """Wrapper that turns a HF causal LM into a controller-compatible agent."""

    def __init__(
        self,
        name: str,
        system_prompt: str,
        tokenizer,
        model,
        strategy: Strategy,
    ) -> None:
        self.name = name
        self.base_system_prompt = augment_system_prompt(system_prompt)
        self.tokenizer = tokenizer
        self.model = model
        self.strategy = strategy

    # -- prompt assembly -------------------------------------------------
    def _system_prompt(self, preparation: Optional[Mapping[str, Any]]) -> str:
        prep = preparation or {}
        parts: List[str] = []
        if prep.get("system_prefix"):
            parts.append(str(prep["system_prefix"]))
        parts.append(self.base_system_prompt)

        snippet = _maybe_add_snippet(self.strategy)
        if snippet:
            parts.append(snippet)

        if self.strategy.json_only and not prep.get("omit_json_guide"):
            parts.append(JSON_GUIDE)

        if prep.get("system_suffix"):
            parts.append(str(prep["system_suffix"]))

        return "\n\n".join([p for p in parts if p])

    def _user_prompt(
        self,
        task: str,
        transcript: List[Dict[str, Any]],
        preparation: Optional[Mapping[str, Any]],
    ) -> str:
        prep = preparation or {}
        peer_context = "{}"
        if transcript:
            peer_context = json.dumps(transcript[-1].get("envelope", {}), ensure_ascii=False)

        parts: List[str] = []
        if prep.get("user_prefix"):
            parts.append(str(prep["user_prefix"]))

        base = f"Task: {task}\nPeer context: {peer_context}\nReturn ONLY the JSON object per schema."
        parts.append(self.strategy.decorate_prompts(base, {"agent": self.name}))

        if prep.get("user_suffix"):
            parts.append(str(prep["user_suffix"]))
        if prep.get("extra_user_instructions"):
            parts.append(str(prep["extra_user_instructions"]))

        return "\n\n".join([p for p in parts if p])

    def _messages(
        self,
        task: str,
        transcript: List[Dict[str, Any]],
        preparation: Optional[Mapping[str, Any]],
    ) -> List[Dict[str, str]]:
        system_prompt = self._system_prompt(preparation)
        user_prompt = self._user_prompt(task, transcript, preparation)
        return [
            {"role": "system", "content": system_prompt},
            {"role": "user", "content": user_prompt},
        ]

    # -- controller hook -------------------------------------------------
    def step(
        self,
        task: str,
        transcript: List[Dict[str, Any]],
        preparation: Optional[Dict[str, Any]] = None,
    ) -> Tuple[Dict[str, Any], str]:
        base_messages = self._messages(task, transcript, preparation)
<<<<<<< HEAD
        if len(base_messages) < 2:
            raise ValueError("Expected at least system and user messages for generation.")

        system_message = dict(base_messages[0])
        user_message = dict(base_messages[1])
        base_user_content = user_message.get("content", "")
=======
>>>>>>> ff3fd0bf
        decoding: Dict[str, Any] = dict(self.strategy.decoding or {})
        if preparation and preparation.get("decoding_override"):
            decoding.update(preparation["decoding_override"])  # type: ignore[arg-type]

        max_attempts = 3
        errors: List[str] = []
        raw_output = ""

        for attempt in range(max_attempts):
<<<<<<< HEAD
            if attempt and errors:
                retry_content = base_user_content
                if retry_content:
                    retry_content = f"{retry_content}\n\n{_retry_instructions(errors)}"
                else:
                    retry_content = _retry_instructions(errors)
                convo = [
                    dict(system_message),
                    {
                        "role": "user",
                        "content": retry_content,
                    },
                ]
            else:
                convo = [dict(system_message), dict(user_message)]
=======
            convo: List[Dict[str, str]] = list(base_messages)
            if attempt and errors:
                convo.append({"role": "user", "content": _retry_instructions(errors)})
>>>>>>> ff3fd0bf

            raw_output = generate_json_only(
                self.tokenizer,
                self.model,
                convo,
                decoding=decoding,
            )

            json_payload = _extract_last_json(raw_output)
            if not json_payload:
                errors = ["Response did not contain a JSON object."]
                continue

            try:
                candidate = json.loads(json_payload)
            except json.JSONDecodeError as exc:
                errors = [
                    f"Invalid JSON: {exc.msg} (line {exc.lineno}, column {exc.colno})."
                ]
                continue

            errors = _validate_envelope_candidate(candidate)
            if errors:
                continue

            envelope = repair_envelope(candidate)
            return envelope, raw_output

        fallback: Dict[str, Any] = {
            "tag": "[CONTACT]",
            "status": "NEED_PEER",
            "content": {
                "acl": "QUESTION: Unable to parse your last reply => WAIT_FOR_PEER",
            },
        }
        if errors:
            fallback["content"]["errors"] = list(errors)

        return repair_envelope(fallback), raw_output


__all__ = ["HFChatAgent", "JSON_GUIDE"]
<|MERGE_RESOLUTION|>--- conflicted
+++ resolved
@@ -213,15 +213,6 @@
         preparation: Optional[Dict[str, Any]] = None,
     ) -> Tuple[Dict[str, Any], str]:
         base_messages = self._messages(task, transcript, preparation)
-<<<<<<< HEAD
-        if len(base_messages) < 2:
-            raise ValueError("Expected at least system and user messages for generation.")
-
-        system_message = dict(base_messages[0])
-        user_message = dict(base_messages[1])
-        base_user_content = user_message.get("content", "")
-=======
->>>>>>> ff3fd0bf
         decoding: Dict[str, Any] = dict(self.strategy.decoding or {})
         if preparation and preparation.get("decoding_override"):
             decoding.update(preparation["decoding_override"])  # type: ignore[arg-type]
@@ -231,27 +222,9 @@
         raw_output = ""
 
         for attempt in range(max_attempts):
-<<<<<<< HEAD
-            if attempt and errors:
-                retry_content = base_user_content
-                if retry_content:
-                    retry_content = f"{retry_content}\n\n{_retry_instructions(errors)}"
-                else:
-                    retry_content = _retry_instructions(errors)
-                convo = [
-                    dict(system_message),
-                    {
-                        "role": "user",
-                        "content": retry_content,
-                    },
-                ]
-            else:
-                convo = [dict(system_message), dict(user_message)]
-=======
             convo: List[Dict[str, str]] = list(base_messages)
             if attempt and errors:
                 convo.append({"role": "user", "content": _retry_instructions(errors)})
->>>>>>> ff3fd0bf
 
             raw_output = generate_json_only(
                 self.tokenizer,

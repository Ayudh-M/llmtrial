--- conflicted
+++ resolved
@@ -76,7 +76,6 @@
         usr = self.strategy.decorate_prompts(usr, {"agent": self.name})
         return [{"role":"system","content":sys}, {"role":"user","content":usr}]
 
-<<<<<<< HEAD
     def step(self, task: str, transcript: List[Dict[str, Any]]):
         msgs = self._messages(task, transcript)
         decoding = self.strategy.decoding or {}
@@ -90,7 +89,6 @@
             top_p=decoding.get("top_p"),
             top_k=decoding.get("top_k"),
         )
-=======
         user_parts: List[str] = []
         if prep.get("user_prefix"):
             user_parts.append(str(prep["user_prefix"]))
@@ -114,7 +112,6 @@
         if preparation and preparation.get("decoding_override"):
             decoding.update(preparation["decoding_override"])
         raw = generate_json_only(self.tokenizer, self.model, msgs, decoding=decoding)
->>>>>>> 5b771656
         env = _extract_json(raw) or {"status": "WORKING", "tag": "[CONTACT]", "content": {"note": "fallback"}}
         env = repair_envelope(env)
         return env, raw

--- conflicted
+++ resolved
@@ -12,16 +12,7 @@
     extract_control_trailer,
     validate_control_payload,
 )
-<<<<<<< HEAD
-from .model_loader import (
-    GenerationResult,
-    estimate_trailer_token_budget,
-    generate_json_only,
-    generate_with_trailer,
-)
-=======
 from .model_loader import GenerationResult, generate_json_only, generate_with_trailer
->>>>>>> 8083f232
 from .pseudocode import augment_system_prompt
 from .sanitize import ALLOWED_STATUS, repair_envelope
 from .strategies import Strategy
@@ -166,11 +157,6 @@
     extraction: Dict[str, Any],
     failure_codes: Sequence[str],
     attempt: int,
-<<<<<<< HEAD
-    *,
-    trailer_only: bool = False,
-=======
->>>>>>> 8083f232
 ) -> Dict[str, Any]:
     offsets = extraction.get("offsets") or {}
     json_start = offsets.get("json_start", -1)
@@ -180,11 +166,6 @@
     trailer_len = max(json_end - json_start, 0)
     trailer_start = json_start - len(CTRL_PREFIX) if json_start >= 0 else -1
     trailer_end = json_end + len(CTRL_SUFFIX) if json_end >= 0 else -1
-<<<<<<< HEAD
-    has_ctrl = CTRL_PREFIX in (result.text or "")
-    trailer_complete = suffix_at_end and not result.has_tail
-=======
->>>>>>> 8083f232
     telemetry = {
         "retry_count": attempt,
         "error_log": list(failure_codes),
@@ -202,25 +183,7 @@
         "stopped_on_ctrl": result.stop_reason == "suffix" and suffix_at_end,
         "tokens_used_total": result.tokens_used,
         "first_error": failure_codes[0] if failure_codes else None,
-<<<<<<< HEAD
-        "tokens_reserved": result.tokens_reserved or result.max_new_tokens,
-        "tokens_body_budget": result.body_budget or None,
-        "tokens_trailer_budget": result.trailer_budget or None,
-        "tokens_used_body": result.body_tokens or None,
-        "tokens_used_trailer": result.trailer_tokens or None,
-        "tokens_body_overflow": result.tokens_body_overflow or None,
-        "tokens_trailer_overflow": result.tokens_trailer_overflow or None,
-        "suffix_triggered": result.suffix_triggered,
-        "trailer_only_retry": bool(trailer_only),
-        "trailer_complete": trailer_complete,
-        "has_ctrl": has_ctrl,
     }
-    if not telemetry["trailer_only_retry"]:
-        telemetry.pop("trailer_only_retry", None)
-    telemetry["closed_ctrl"] = bool(trailer_complete)
-=======
-    }
->>>>>>> 8083f232
     return telemetry
 
 
@@ -442,24 +405,8 @@
         last_output = ""
 
         gen_kwargs = dict(decoding)
-<<<<<<< HEAD
-        body_budget = int(gen_kwargs.pop("max_new_tokens", 256))
-        trailer_margin = int(gen_kwargs.pop("trailer_margin", 64))
-        trailer_budget_cap = int(gen_kwargs.pop("trailer_budget_cap", 512))
-        trailer_retry_increment = int(gen_kwargs.pop("trailer_retry_increment", 64))
-        do_sample = bool(gen_kwargs.pop("do_sample", False))
-        if not do_sample:
-            gen_kwargs.pop("temperature", None)
-            gen_kwargs.pop("top_p", None)
-            gen_kwargs.pop("top_k", None)
-
-        base_trailer_budget = estimate_trailer_token_budget(self.tokenizer, margin=trailer_margin)
-        trailer_budget_cap = max(trailer_budget_cap, base_trailer_budget)
-        body_budget = max(body_budget, 0)
-=======
         max_new_tokens = int(gen_kwargs.pop("max_new_tokens", 512))
         do_sample = bool(gen_kwargs.pop("do_sample", False))
->>>>>>> 8083f232
 
         for attempt in range(max_attempts):
             if attempt and errors:
@@ -468,65 +415,17 @@
             else:
                 convo = [dict(system_message), dict(user_message)]
 
-<<<<<<< HEAD
-            current_trailer_budget = min(
-                base_trailer_budget + attempt * trailer_retry_increment,
-                trailer_budget_cap,
-            )
-
-=======
->>>>>>> 8083f232
             result = generate_with_trailer(
                 self.model,
                 self.tokenizer,
                 convo,
-<<<<<<< HEAD
-                body_token_budget=body_budget,
-                trailer_token_budget=current_trailer_budget,
-=======
                 max_new_tokens=max_new_tokens,
->>>>>>> 8083f232
                 do_sample=do_sample,
                 **gen_kwargs,
             )
             last_output = result.text
 
             extraction = extract_control_trailer(last_output)
-<<<<<<< HEAD
-            salvage_attempted = False
-            if not extraction.get("ok"):
-                error_code = extraction.get("error") or "UNKNOWN"
-                if (
-                    error_code == "ERR_TRAILER_UNCLOSED"
-                    and CTRL_PREFIX in last_output
-                ):
-                    salvage_attempted = True
-                    failure_codes.append(error_code)
-                    prefix_idx = last_output.rfind(CTRL_PREFIX)
-                    body_text = last_output[:prefix_idx] if prefix_idx != -1 else last_output
-                    combined = self._trailer_only_completion(
-                        system_message,
-                        body_text,
-                        gen_kwargs,
-                        do_sample,
-                        current_trailer_budget,
-                        result,
-                    )
-                    result = combined
-                    last_output = combined.text
-                    extraction = extract_control_trailer(last_output)
-                    if not extraction.get("ok"):
-                        error_code = extraction.get("error") or "ERR_TRAILER_UNCLOSED"
-                        errors = [_trailer_error_hint(error_code)]
-                        continue
-                    errors = []
-                else:
-                    failure_codes.append(error_code)
-                    errors = [_trailer_error_hint(error_code)]
-                    continue
-
-=======
->>>>>>> 8083f232
             offsets = extraction.get("offsets") or {}
             json_start = offsets.get("json_start", -1)
             json_end = offsets.get("json_end", -1)
@@ -558,23 +457,10 @@
             if body_text.strip():
                 content.setdefault("body", body_text.strip())
             payload["content"] = content
-<<<<<<< HEAD
-
-            telemetry = _telemetry_from(
-                result,
-                extraction,
-                failure_codes,
-                attempt,
-                trailer_only=salvage_attempted,
-            )
-            payload["telemetry"] = telemetry
-
-=======
 
             telemetry = _telemetry_from(result, extraction, failure_codes, attempt)
             payload["telemetry"] = telemetry
 
->>>>>>> 8083f232
             envelope = envelope_from_payload(payload)
             content_block = dict(envelope.get("content") or {})
             control_meta = {
@@ -602,80 +488,6 @@
             },
         }
         return repair_envelope(fallback), last_output
-<<<<<<< HEAD
-
-    def _trailer_only_completion(
-        self,
-        system_message: Mapping[str, Any],
-        body_text: str,
-        decoding_kwargs: Mapping[str, Any],
-        do_sample: bool,
-        trailer_budget: int,
-        base_result: GenerationResult,
-    ) -> GenerationResult:
-        base_body = body_text
-        candidate = base_result.text
-        if isinstance(candidate, str):
-            idx = candidate.rfind(CTRL_PREFIX)
-            if idx != -1:
-                base_body = candidate[:idx]
-            elif not base_body:
-                base_body = candidate
-
-        guidance_lines = [
-            "You already produced the message body shown below.",
-            "Output only the control trailer that matches envelope.schema.json.",
-            "Start with <<<CTRL and end with CTRL>>>.",
-            "Do not repeat the body or add any commentary.",
-        ]
-        body_section = base_body if base_body else ""
-        instruction = "\n".join(guidance_lines)
-        if body_section:
-            instruction = f"{instruction}\n\nBody:\n{body_section}"
-
-        convo = [dict(system_message), {"role": "user", "content": instruction}]
-        retry_kwargs = dict(decoding_kwargs)
-        retry = generate_with_trailer(
-            self.model,
-            self.tokenizer,
-            convo,
-            body_token_budget=0,
-            trailer_token_budget=trailer_budget,
-            do_sample=do_sample,
-            **retry_kwargs,
-        )
-
-        combined_text = f"{body_section}{retry.text}"
-        trimmed = combined_text.rstrip()
-        suffix_ok = trimmed.endswith(CTRL_SUFFIX) and trimmed == combined_text
-        prefix_idx = combined_text.rfind(CTRL_PREFIX)
-        trailer_offset = -1
-        if suffix_ok and prefix_idx != -1:
-            trailer_offset = prefix_idx + len(CTRL_PREFIX)
-
-        combined_reserved = base_result.tokens_reserved + retry.tokens_reserved
-        combined = replace(
-            retry,
-            text=combined_text,
-            stop_reason=retry.stop_reason,
-            tokens_used=base_result.tokens_used + retry.tokens_used,
-            overflow_tokens=base_result.overflow_tokens + retry.overflow_tokens,
-            has_tail=not suffix_ok,
-            trailer_offset=trailer_offset,
-            input_tokens=base_result.input_tokens,
-            max_new_tokens=base_result.max_new_tokens + retry.max_new_tokens,
-            body_budget=base_result.body_budget,
-            trailer_budget=max(base_result.trailer_budget, retry.trailer_budget),
-            tokens_reserved=combined_reserved,
-            body_tokens=base_result.body_tokens,
-            trailer_tokens=retry.trailer_tokens or retry.tokens_used,
-            tokens_body_overflow=base_result.tokens_body_overflow,
-            tokens_trailer_overflow=retry.tokens_trailer_overflow,
-            suffix_triggered=retry.suffix_triggered or base_result.suffix_triggered,
-        )
-        return combined
-=======
->>>>>>> 8083f232
 
 
 __all__ = ["HFChatAgent", "CONTROL_TRAILER_GUIDE"]
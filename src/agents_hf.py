from __future__ import annotations

import json
import re
from typing import Any, Dict, List, Mapping, Optional, Tuple

from .model_loader import generate_json_only
from .pseudocode import augment_system_prompt
from .sanitize import repair_envelope
from .strategies import Strategy
from .utils import ALLOWED_PERFORMATIVES


_PERFORMATIVE_LIST = ", ".join(ALLOWED_PERFORMATIVES)

JSON_GUIDE = (
    "You are one of two collaborating agents. Respond with a SINGLE JSON object ONLY.\n"
    "Fields:\n"
<<<<<<< HEAD
    "- tag: use the stage marker from your role (e.g., [PLAN], [CODE], [CRITIQUE]). Switch to '[SOLVED]' only for the final acceptance turn.\n"
    "- status: follow the labels in your role (commonly PROPOSED, REVISED, SOLVED, or WORKING). Do not invent new labels.\n"
=======
    "- tag: exactly '[CONTACT]' when you need your peer, or '[SOLVED]' when you are done.\n"
    "- status: one of WORKING, NEED_PEER, PROPOSED, READY_TO_SOLVE, SOLVED.\n"
>>>>>>> b1b476c1
    "- content.acl: coordination message formatted as 'INTENT: message => next_action'.\n"
    f"  Allowed INTENT values: {_PERFORMATIVE_LIST}.\n"
    "- final_solution: include when you share a candidate resolution or confirm acceptance. canonical_text must be a short, stable string that your partner can copy exactly.\n"
    "Consensus handshake: when you accept your partner's final solution, reply with tag '[SOLVED]' and status 'SOLVED', set content.verdict to 'ACCEPT', and set final_solution.canonical_text to EXACTLY match the partner's canonical_text. If you cannot accept, respond with status 'REVISED' explaining what is missing.\n"
    "Return ONLY the JSON object. No preamble, no backticks, no extra text.\n"
    "GOOD acl example: 'PROPOSE: outline solution steps => WAIT_FOR_PEER'.\n"
    "BAD acl example: 'I think we should do X' (missing INTENT prefix).\n"
)


def _extract_json(text: str) -> Optional[Dict[str, Any]]:
    match = re.search(r"\{(?:[^{}]|(?:\{[^{}]*\}))*\}", text, flags=re.DOTALL)
    if not match:
        return None
    try:
        return json.loads(match.group(0))
    except Exception:
        return None


def _maybe_add_snippet(strategy: Strategy) -> Optional[str]:
    meta = strategy.metadata or {}
    snippet = meta.get("prompt_snippet")
    if not snippet:
        return None
    return str(snippet)


class HFChatAgent:
    """Wrapper that turns a HF causal LM into a controller-compatible agent."""

    def __init__(
        self,
        name: str,
        system_prompt: str,
        tokenizer,
        model,
        strategy: Strategy,
    ) -> None:
        self.name = name
        self.base_system_prompt = augment_system_prompt(system_prompt)
        self.tokenizer = tokenizer
        self.model = model
        self.strategy = strategy

    # -- prompt assembly -------------------------------------------------
    def _system_prompt(self, preparation: Optional[Mapping[str, Any]]) -> str:
        prep = preparation or {}
        parts: List[str] = []
        if prep.get("system_prefix"):
            parts.append(str(prep["system_prefix"]))
        parts.append(self.base_system_prompt)

        snippet = _maybe_add_snippet(self.strategy)
        if snippet:
            parts.append(snippet)

        if self.strategy.json_only and not prep.get("omit_json_guide"):
            parts.append(JSON_GUIDE)

        if prep.get("system_suffix"):
            parts.append(str(prep["system_suffix"]))

        return "\n\n".join([p for p in parts if p])

    def _user_prompt(
        self,
        task: str,
        transcript: List[Dict[str, Any]],
        preparation: Optional[Mapping[str, Any]],
    ) -> str:
        prep = preparation or {}
        peer_context = "{}"
        if transcript:
            peer_context = json.dumps(transcript[-1].get("envelope", {}), ensure_ascii=False)

        parts: List[str] = []
        if prep.get("user_prefix"):
            parts.append(str(prep["user_prefix"]))

        base = f"Task: {task}\nPeer context: {peer_context}\nReturn ONLY the JSON object per schema."
        parts.append(self.strategy.decorate_prompts(base, {"agent": self.name}))

        if prep.get("user_suffix"):
            parts.append(str(prep["user_suffix"]))
        if prep.get("extra_user_instructions"):
            parts.append(str(prep["extra_user_instructions"]))

        return "\n\n".join([p for p in parts if p])

    def _messages(
        self,
        task: str,
        transcript: List[Dict[str, Any]],
        preparation: Optional[Mapping[str, Any]],
    ) -> List[Dict[str, str]]:
        system_prompt = self._system_prompt(preparation)
        user_prompt = self._user_prompt(task, transcript, preparation)
        return [
            {"role": "system", "content": system_prompt},
            {"role": "user", "content": user_prompt},
        ]

    # -- controller hook -------------------------------------------------
    def step(
        self,
        task: str,
        transcript: List[Dict[str, Any]],
        preparation: Optional[Dict[str, Any]] = None,
    ) -> Tuple[Dict[str, Any], str]:
        messages = self._messages(task, transcript, preparation)
        decoding = dict(self.strategy.decoding or {})
        if preparation and preparation.get("decoding_override"):
            decoding.update(preparation["decoding_override"])  # type: ignore[arg-type]

        raw = generate_json_only(self.tokenizer, self.model, messages, decoding=decoding)
        envelope = _extract_json(raw)
        if envelope is None:
            envelope = {"status": "WORKING", "tag": "[CONTACT]", "content": {"note": "fallback"}}

        envelope = repair_envelope(envelope)
        return envelope, raw


__all__ = ["HFChatAgent", "JSON_GUIDE"]
<|MERGE_RESOLUTION|>--- conflicted
+++ resolved
@@ -16,13 +16,8 @@
 JSON_GUIDE = (
     "You are one of two collaborating agents. Respond with a SINGLE JSON object ONLY.\n"
     "Fields:\n"
-<<<<<<< HEAD
-    "- tag: use the stage marker from your role (e.g., [PLAN], [CODE], [CRITIQUE]). Switch to '[SOLVED]' only for the final acceptance turn.\n"
-    "- status: follow the labels in your role (commonly PROPOSED, REVISED, SOLVED, or WORKING). Do not invent new labels.\n"
-=======
     "- tag: exactly '[CONTACT]' when you need your peer, or '[SOLVED]' when you are done.\n"
     "- status: one of WORKING, NEED_PEER, PROPOSED, READY_TO_SOLVE, SOLVED.\n"
->>>>>>> b1b476c1
     "- content.acl: coordination message formatted as 'INTENT: message => next_action'.\n"
     f"  Allowed INTENT values: {_PERFORMATIVE_LIST}.\n"
     "- final_solution: include when you share a candidate resolution or confirm acceptance. canonical_text must be a short, stable string that your partner can copy exactly.\n"

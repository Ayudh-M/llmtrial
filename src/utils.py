from __future__ import annotations
import json, hashlib, unicodedata

def to_json(obj) -> str:
    return json.dumps(obj, ensure_ascii=False, indent=2)

def sha256_hex(s: str) -> str:
    return hashlib.sha256(s.encode("utf-8")).hexdigest()


<<<<<<< HEAD
def normalize_text(text: str | None) -> str:
    if text is None:
        return ""
    normalized = unicodedata.normalize("NFKC", text)
    return "".join(
        ch for ch in normalized if unicodedata.category(ch) != "Cf"
    )
=======
def normalize_text(text: str) -> str:
    """Normalize text with NFKC and strip invisible format characters."""
    normed = unicodedata.normalize("NFKC", text or "")
    return "".join(ch for ch in normed if unicodedata.category(ch) != "Cf")
>>>>>>> d869eae7
<|MERGE_RESOLUTION|>--- conflicted
+++ resolved
@@ -8,17 +8,7 @@
     return hashlib.sha256(s.encode("utf-8")).hexdigest()
 
 
-<<<<<<< HEAD
-def normalize_text(text: str | None) -> str:
-    if text is None:
-        return ""
-    normalized = unicodedata.normalize("NFKC", text)
-    return "".join(
-        ch for ch in normalized if unicodedata.category(ch) != "Cf"
-    )
-=======
 def normalize_text(text: str) -> str:
     """Normalize text with NFKC and strip invisible format characters."""
     normed = unicodedata.normalize("NFKC", text or "")
-    return "".join(ch for ch in normed if unicodedata.category(ch) != "Cf")
->>>>>>> d869eae7
+    return "".join(ch for ch in normed if unicodedata.category(ch) != "Cf")
--- conflicted
+++ resolved
@@ -47,12 +47,8 @@
             "content": content,
             "meta": {"strategy_id": self.strategy.id},
         }
-<<<<<<< HEAD
-        envelope["final_solution"] = {"canonical_text": self.answer}
-=======
         if solved:
             envelope["final_solution"] = {"canonical_text": self.answer}
->>>>>>> 50ff0b91
         return envelope
 
     def step(self, task: str, transcript: List[Dict[str, Any]]) -> Tuple[Any, str]:
